--- conflicted
+++ resolved
@@ -119,11 +119,7 @@
                 break
         # Compute the average over time for reach region
         df = self.get_df()
-<<<<<<< HEAD
-        
-=======
 
->>>>>>> b78bab94
         def mapper(region):
             return df[(df['metric_id'] == entities['metric_id']) & \
                       (df['region_id'] == region['id'])]['value'].mean(skipna=True)
