--- conflicted
+++ resolved
@@ -50,10 +50,7 @@
 
     def get_geo_centre(self, region_id):
         return lib.get_geo_centre(self.access_token, self.api_host, region_id)
-<<<<<<< HEAD
-=======
 
     def get_descendant_regions(self, region_id, descendant_level=None):
         return lib.get_descendant_regions(self.access_token, self.api_host,
                                           region_id, descendant_level)
->>>>>>> 3dc99511
