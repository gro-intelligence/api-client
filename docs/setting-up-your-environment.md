# Setting Up Your Environment

In order to start engaging with the Gro API Client, you will need to set up your local environment with some basic requirements.

1. [System Prerequisites](#system-prerequisites)
2. [Authentication Token/Saving Environment Variables](#authentication-token)

## System Prerequisites

The Gro API Client requires the following OS-dependant system requirements.

### MacOS and Linux

1. git (Installation instructions)
2. python (2.7.x or 3.x) (2 Installation instructions / 3 Installation instructions)
3. pip (Installation instructions. Note "pip is already installed if you are using Python 2 >=2.7.9 or Python 3 >=3.4")

### Windows

The Gro API Client package is supported both with or without Anaconda. However, some popular data science packages, including some used in the sample scripts provided, are only available on Windows via [conda](https://docs.conda.io/en/latest/). For that reason, instructions are provided for both. You should select the distribution that fits your requirements.

Anaconda
1. Download Anaconda with Python 3.5 or above from [anaconda.com](https://www.anaconda.com/distribution/). Support for Python 2.7.13 or above is also maintained, but with [its End of Life](https://mail.python.org/pipermail/python-dev/2018-March/152348.html) soon approaching, it is recommended you start with Python 3.
2. Install Git from [git-scm.com](https://git-scm.com/download/win). Proceed with the default options.

Non-Anaconda
1. Powershell (should come default with Windows) 
2. Download Python version 3.5 or above from [python.org](https://www.python.org/downloads/windows/). Support for Python 2.7.13 or above is also maintained, but with [its End of Life](https://mail.python.org/pipermail/python-dev/2018-March/152348.html) soon approaching, it is recommended you start with Python 3.
3. Install both Python and pip to PATH either in the installer (enable component during the installation) or manually. The easiest way to do this is to make sure the below is checked during installation: ![readme_add_python_to_path_installer](readme_add_python_to_path_installer.png)
4. Install Git from [git-scm.com](https://git-scm.com/download/win). Proceed with the default options.


### Python

The Gro API client is compatible with both Python 2.7.x and Python 3.x (3.6 and 3.7 are currently tested). 

### Installing Gro Packages

Now that you have downloaded the base system requirements, you will need to install the packages for the Gro API Client.

Install with pip install

```
pip install git+https://github.com/gro-intelligence/api-client.git
```
Note: even if you are using [Anaconda](https://www.anaconda.com/), the API Client install should still be performed using pip and not [conda](https://docs.conda.io/en/latest/).

Note: to find the location where Gro packages have been installed you can use the query:
```
pip show gro
```
## Authentication Token

1. [Retrieving a token](#retrieving-a-token)
2. [Expiring/Regenerating Tokens](#expiring-regenerating-tokens)
3. [Saving your token as an environment variable](#saving-your-token-as-an-environment-variable)

To work with the Gro API, you need an authentication token. This token needs to be sent along with every request made to the API. This is typically done by using one of the included Client classes (`Client`, `GroClient`, `BatchClient`, or `CropModel`): you provide your access token when creating the object, and then every API request made thereafter automatically includes the token. See the (MAKE LINK) sample scripts for examples.

### Retrieving a token

Note that your account needs to be activated for API access before you will be able to retrieve a token. See https://gro-intelligence.com/products/gro-api for more info regarding unlocking API access for your account.
Once you have API access enabled for your account, you may retrieve your token in any of the following ways:

1. [Using the Gro Web Application (preferred)](#option-1-using-the-web-app-recommended)
2. [Using the Gro Command Line Interface](#option-2-using-the-gro-client-command-line-interface)
3. [Using the get_access_token() Function](#option-3-using-the-get-access-token-function)

#### Option 1: Using the Web App (Recommended)

1. Log in to your Gro account at http://app.gro-intelligence.com and open your Account menu using the button on the bottom left of the Gro dashboard (see image below).
![user-profile-annotated.png](./_images/user-profile-annotated.png)

2. In the Account menu, select the API tab (see below).
![profile-tab-annotated.png](./_images/profile-tab-annotated.png)

3. Select the text of the token and copy it to your clipboard, or use the "copy to clipboard" button (see below).
![api-tab-annotated.png](./_images/api-tab-annotated.png)

#### Option 2: Using the gro_client Command Line Interface

Limitation: The Gro Command Line Interface cannot retrieve tokens for users using OAuth authentication. If this applies to you, please use the Gro web application instead.

When you install the Gro API Client via pip, the `gro_client` command line interface is automatically added to your PATH. This is a convenience tool for doing basic operations on the command line without needing to write a full Python script. One of its uses is it can retrieve your authentication token and print that token out to the console. To do so, execute the command below on your command line, substituting email@example.com for the email address associated with your Gro web application account:

```sh
gro_client --user_email=email@example.com --print_token
```

You should then be prompted for a password. Note that this password prompt does not display any user input on the command line, so it may appear as though you are not typing anything. This is intended. Simply type your password and press Enter.

If the password is accepted, your access token is printed to the console.

#### Option 3: Using the `get_access_token()` Function

Limitation: The `get_access_token()` function cannot retrieve tokens for users using OAuth authentication. If this applies to you, please use the Gro web application instead.

If you would like to programmatically retrieve your active token, you may use the `get_access_token()` function in the API Client library. See below:

<<<<<<< HEAD
```
=======
```py
>>>>>>> 83d204c2
from api.client.lib import get_access_token
API_HOST = 'api.gro-intelligence.com'
EMAIL = 'example@example.com'
PASSWORD = 'password123'
ACCESS_TOKEN = get_access_token(API_HOST, EMAIL, PASSWORD)
```

It is generally bad practice to put login credentials directly in code as in this example, but the `get_access_token()` function may be useful for productionization purposes, making the application more robust to tokens expiring (see the next section).

### Expiring/Regenerating Tokens

There are two ways you can invalidate your current authorization token and create a new one, both of which are performed through the Gro web application:

1. Changing your password, or
2. Using the "Regenerate Token" button in the API section of your Account menu (see instructions below)
If you have your authentication token saved, performing either of these two actions will cause any applications using the old token to cease being able to contact the Gro API. You will need to follow the instructions in Section 1 to retrieve your new token and update any such applications accordingly.
To regenerate your authentication token, open the API tab in your Account menu as in Section 1.1, but instead of copying the authentication token, press the "Regenerate Token" button (see below). A prompt will appear to warn that any applications using the old token will need to be updated and to confirm your intent.

![regenerate-token.png](./_images/regenerate-token.png)

### Saving your token as an environment variable

If you don't want to enter a password or token each time, you can save the token as an environment variable. In some of the sample code, it is assumed that you have the token saved to your environment variables as `GROAPI_TOKEN`.

Please consult your OS or IDE documentation for the most accurate and up-to-date information on how to set environment variables, e.g. setting environment variables in [Windows Powershell](https://docs.microsoft.com/en-us/powershell/module/microsoft.powershell.core/about/about_environment_variables?view=powershell-6) or [Mac OS X/Linux](https://apple.stackexchange.com/questions/106778/how-do-i-set-environment-variables-on-os-x) or [Anaconda](https://anaconda-project.readthedocs.io/en/latest/user-guide/tasks/work-with-variables.html). As a quick quide, the following steps should work:

For Windows:
1. Click on start menu and search for "environment variables." Click on "Edit the system environment variables" option.
2. In the "Advanced" tab, select the "Environment Variables..." button.
3. Under the first section called "User variables for <username>", click on the "New" button.
4. Enter the information as follows:
  Variable name: GROAPI_TOKEN
  Variable value: <insert your Gro API Token here>
5. Click OK

Your environment variable should now be saved. Whenever you run code that includes the code `os.environ['GROAPI_TOKEN']` it should automatically pull in your API Token.

For Mac:
1. Open up your terminal and navigate to your project directory
2. type `python`
3. when the python editor opens type:
`>>> import os`
`>>> os.environ['GROAPI_TOKEN'] = "YOUR TOKEN HERE"`
4. to exit type:
`>>>exit()`

Your environment variable should now be saved.
<|MERGE_RESOLUTION|>--- conflicted
+++ resolved
@@ -1,151 +1,147 @@
-# Setting Up Your Environment
-
-In order to start engaging with the Gro API Client, you will need to set up your local environment with some basic requirements.
-
-1. [System Prerequisites](#system-prerequisites)
-2. [Authentication Token/Saving Environment Variables](#authentication-token)
-
-## System Prerequisites
-
-The Gro API Client requires the following OS-dependant system requirements.
-
-### MacOS and Linux
-
-1. git (Installation instructions)
-2. python (2.7.x or 3.x) (2 Installation instructions / 3 Installation instructions)
-3. pip (Installation instructions. Note "pip is already installed if you are using Python 2 >=2.7.9 or Python 3 >=3.4")
-
-### Windows
-
-The Gro API Client package is supported both with or without Anaconda. However, some popular data science packages, including some used in the sample scripts provided, are only available on Windows via [conda](https://docs.conda.io/en/latest/). For that reason, instructions are provided for both. You should select the distribution that fits your requirements.
-
-Anaconda
-1. Download Anaconda with Python 3.5 or above from [anaconda.com](https://www.anaconda.com/distribution/). Support for Python 2.7.13 or above is also maintained, but with [its End of Life](https://mail.python.org/pipermail/python-dev/2018-March/152348.html) soon approaching, it is recommended you start with Python 3.
-2. Install Git from [git-scm.com](https://git-scm.com/download/win). Proceed with the default options.
-
-Non-Anaconda
-1. Powershell (should come default with Windows) 
-2. Download Python version 3.5 or above from [python.org](https://www.python.org/downloads/windows/). Support for Python 2.7.13 or above is also maintained, but with [its End of Life](https://mail.python.org/pipermail/python-dev/2018-March/152348.html) soon approaching, it is recommended you start with Python 3.
-3. Install both Python and pip to PATH either in the installer (enable component during the installation) or manually. The easiest way to do this is to make sure the below is checked during installation: ![readme_add_python_to_path_installer](readme_add_python_to_path_installer.png)
-4. Install Git from [git-scm.com](https://git-scm.com/download/win). Proceed with the default options.
-
-
-### Python
-
-The Gro API client is compatible with both Python 2.7.x and Python 3.x (3.6 and 3.7 are currently tested). 
-
-### Installing Gro Packages
-
-Now that you have downloaded the base system requirements, you will need to install the packages for the Gro API Client.
-
-Install with pip install
-
-```
-pip install git+https://github.com/gro-intelligence/api-client.git
-```
-Note: even if you are using [Anaconda](https://www.anaconda.com/), the API Client install should still be performed using pip and not [conda](https://docs.conda.io/en/latest/).
-
-Note: to find the location where Gro packages have been installed you can use the query:
-```
-pip show gro
-```
-## Authentication Token
-
-1. [Retrieving a token](#retrieving-a-token)
-2. [Expiring/Regenerating Tokens](#expiring-regenerating-tokens)
-3. [Saving your token as an environment variable](#saving-your-token-as-an-environment-variable)
-
-To work with the Gro API, you need an authentication token. This token needs to be sent along with every request made to the API. This is typically done by using one of the included Client classes (`Client`, `GroClient`, `BatchClient`, or `CropModel`): you provide your access token when creating the object, and then every API request made thereafter automatically includes the token. See the (MAKE LINK) sample scripts for examples.
-
-### Retrieving a token
-
-Note that your account needs to be activated for API access before you will be able to retrieve a token. See https://gro-intelligence.com/products/gro-api for more info regarding unlocking API access for your account.
-Once you have API access enabled for your account, you may retrieve your token in any of the following ways:
-
-1. [Using the Gro Web Application (preferred)](#option-1-using-the-web-app-recommended)
-2. [Using the Gro Command Line Interface](#option-2-using-the-gro-client-command-line-interface)
-3. [Using the get_access_token() Function](#option-3-using-the-get-access-token-function)
-
-#### Option 1: Using the Web App (Recommended)
-
-1. Log in to your Gro account at http://app.gro-intelligence.com and open your Account menu using the button on the bottom left of the Gro dashboard (see image below).
-![user-profile-annotated.png](./_images/user-profile-annotated.png)
-
-2. In the Account menu, select the API tab (see below).
-![profile-tab-annotated.png](./_images/profile-tab-annotated.png)
-
-3. Select the text of the token and copy it to your clipboard, or use the "copy to clipboard" button (see below).
-![api-tab-annotated.png](./_images/api-tab-annotated.png)
-
-#### Option 2: Using the gro_client Command Line Interface
-
-Limitation: The Gro Command Line Interface cannot retrieve tokens for users using OAuth authentication. If this applies to you, please use the Gro web application instead.
-
-When you install the Gro API Client via pip, the `gro_client` command line interface is automatically added to your PATH. This is a convenience tool for doing basic operations on the command line without needing to write a full Python script. One of its uses is it can retrieve your authentication token and print that token out to the console. To do so, execute the command below on your command line, substituting email@example.com for the email address associated with your Gro web application account:
-
-```sh
-gro_client --user_email=email@example.com --print_token
-```
-
-You should then be prompted for a password. Note that this password prompt does not display any user input on the command line, so it may appear as though you are not typing anything. This is intended. Simply type your password and press Enter.
-
-If the password is accepted, your access token is printed to the console.
-
-#### Option 3: Using the `get_access_token()` Function
-
-Limitation: The `get_access_token()` function cannot retrieve tokens for users using OAuth authentication. If this applies to you, please use the Gro web application instead.
-
-If you would like to programmatically retrieve your active token, you may use the `get_access_token()` function in the API Client library. See below:
-
-<<<<<<< HEAD
-```
-=======
-```py
->>>>>>> 83d204c2
-from api.client.lib import get_access_token
-API_HOST = 'api.gro-intelligence.com'
-EMAIL = 'example@example.com'
-PASSWORD = 'password123'
-ACCESS_TOKEN = get_access_token(API_HOST, EMAIL, PASSWORD)
-```
-
-It is generally bad practice to put login credentials directly in code as in this example, but the `get_access_token()` function may be useful for productionization purposes, making the application more robust to tokens expiring (see the next section).
-
-### Expiring/Regenerating Tokens
-
-There are two ways you can invalidate your current authorization token and create a new one, both of which are performed through the Gro web application:
-
-1. Changing your password, or
-2. Using the "Regenerate Token" button in the API section of your Account menu (see instructions below)
-If you have your authentication token saved, performing either of these two actions will cause any applications using the old token to cease being able to contact the Gro API. You will need to follow the instructions in Section 1 to retrieve your new token and update any such applications accordingly.
-To regenerate your authentication token, open the API tab in your Account menu as in Section 1.1, but instead of copying the authentication token, press the "Regenerate Token" button (see below). A prompt will appear to warn that any applications using the old token will need to be updated and to confirm your intent.
-
-![regenerate-token.png](./_images/regenerate-token.png)
-
-### Saving your token as an environment variable
-
-If you don't want to enter a password or token each time, you can save the token as an environment variable. In some of the sample code, it is assumed that you have the token saved to your environment variables as `GROAPI_TOKEN`.
-
-Please consult your OS or IDE documentation for the most accurate and up-to-date information on how to set environment variables, e.g. setting environment variables in [Windows Powershell](https://docs.microsoft.com/en-us/powershell/module/microsoft.powershell.core/about/about_environment_variables?view=powershell-6) or [Mac OS X/Linux](https://apple.stackexchange.com/questions/106778/how-do-i-set-environment-variables-on-os-x) or [Anaconda](https://anaconda-project.readthedocs.io/en/latest/user-guide/tasks/work-with-variables.html). As a quick quide, the following steps should work:
-
-For Windows:
-1. Click on start menu and search for "environment variables." Click on "Edit the system environment variables" option.
-2. In the "Advanced" tab, select the "Environment Variables..." button.
-3. Under the first section called "User variables for <username>", click on the "New" button.
-4. Enter the information as follows:
-  Variable name: GROAPI_TOKEN
-  Variable value: <insert your Gro API Token here>
-5. Click OK
-
-Your environment variable should now be saved. Whenever you run code that includes the code `os.environ['GROAPI_TOKEN']` it should automatically pull in your API Token.
-
-For Mac:
-1. Open up your terminal and navigate to your project directory
-2. type `python`
-3. when the python editor opens type:
-`>>> import os`
-`>>> os.environ['GROAPI_TOKEN'] = "YOUR TOKEN HERE"`
-4. to exit type:
-`>>>exit()`
-
-Your environment variable should now be saved.
+# Setting Up Your Environment
+
+In order to start engaging with the Gro API Client, you will need to set up your local environment with some basic requirements.
+
+1. [System Prerequisites](#system-prerequisites)
+2. [Authentication Token/Saving Environment Variables](#authentication-token)
+
+## System Prerequisites
+
+The Gro API Client requires the following OS-dependant system requirements.
+
+### MacOS and Linux
+
+1. git (Installation instructions)
+2. python (2.7.x or 3.x) (2 Installation instructions / 3 Installation instructions)
+3. pip (Installation instructions. Note "pip is already installed if you are using Python 2 >=2.7.9 or Python 3 >=3.4")
+
+### Windows
+
+The Gro API Client package is supported both with or without Anaconda. However, some popular data science packages, including some used in the sample scripts provided, are only available on Windows via [conda](https://docs.conda.io/en/latest/). For that reason, instructions are provided for both. You should select the distribution that fits your requirements.
+
+Anaconda
+1. Download Anaconda with Python 3.5 or above from [anaconda.com](https://www.anaconda.com/distribution/). Support for Python 2.7.13 or above is also maintained, but with [its End of Life](https://mail.python.org/pipermail/python-dev/2018-March/152348.html) soon approaching, it is recommended you start with Python 3.
+2. Install Git from [git-scm.com](https://git-scm.com/download/win). Proceed with the default options.
+
+Non-Anaconda
+1. Powershell (should come default with Windows) 
+2. Download Python version 3.5 or above from [python.org](https://www.python.org/downloads/windows/). Support for Python 2.7.13 or above is also maintained, but with [its End of Life](https://mail.python.org/pipermail/python-dev/2018-March/152348.html) soon approaching, it is recommended you start with Python 3.
+3. Install both Python and pip to PATH either in the installer (enable component during the installation) or manually. The easiest way to do this is to make sure the below is checked during installation: ![readme_add_python_to_path_installer](readme_add_python_to_path_installer.png)
+4. Install Git from [git-scm.com](https://git-scm.com/download/win). Proceed with the default options.
+
+
+### Python
+
+The Gro API client is compatible with both Python 2.7.x and Python 3.x (3.6 and 3.7 are currently tested). 
+
+### Installing Gro Packages
+
+Now that you have downloaded the base system requirements, you will need to install the packages for the Gro API Client.
+
+Install with pip install
+
+```
+pip install git+https://github.com/gro-intelligence/api-client.git
+```
+Note: even if you are using [Anaconda](https://www.anaconda.com/), the API Client install should still be performed using pip and not [conda](https://docs.conda.io/en/latest/).
+
+Note: to find the location where Gro packages have been installed you can use the query:
+```
+pip show gro
+```
+## Authentication Token
+
+1. [Retrieving a token](#retrieving-a-token)
+2. [Expiring/Regenerating Tokens](#expiring-regenerating-tokens)
+3. [Saving your token as an environment variable](#saving-your-token-as-an-environment-variable)
+
+To work with the Gro API, you need an authentication token. This token needs to be sent along with every request made to the API. This is typically done by using one of the included Client classes (`Client`, `GroClient`, `BatchClient`, or `CropModel`): you provide your access token when creating the object, and then every API request made thereafter automatically includes the token. See the (MAKE LINK) sample scripts for examples.
+
+### Retrieving a token
+
+Note that your account needs to be activated for API access before you will be able to retrieve a token. See https://gro-intelligence.com/products/gro-api for more info regarding unlocking API access for your account.
+Once you have API access enabled for your account, you may retrieve your token in any of the following ways:
+
+1. [Using the Gro Web Application (preferred)](#option-1-using-the-web-app-recommended)
+2. [Using the Gro Command Line Interface](#option-2-using-the-gro-client-command-line-interface)
+3. [Using the get_access_token() Function](#option-3-using-the-get-access-token-function)
+
+#### Option 1: Using the Web App (Recommended)
+
+1. Log in to your Gro account at http://app.gro-intelligence.com and open your Account menu using the button on the bottom left of the Gro dashboard (see image below).
+![user-profile-annotated.png](./_images/user-profile-annotated.png)
+
+2. In the Account menu, select the API tab (see below).
+![profile-tab-annotated.png](./_images/profile-tab-annotated.png)
+
+3. Select the text of the token and copy it to your clipboard, or use the "copy to clipboard" button (see below).
+![api-tab-annotated.png](./_images/api-tab-annotated.png)
+
+#### Option 2: Using the gro_client Command Line Interface
+
+Limitation: The Gro Command Line Interface cannot retrieve tokens for users using OAuth authentication. If this applies to you, please use the Gro web application instead.
+
+When you install the Gro API Client via pip, the `gro_client` command line interface is automatically added to your PATH. This is a convenience tool for doing basic operations on the command line without needing to write a full Python script. One of its uses is it can retrieve your authentication token and print that token out to the console. To do so, execute the command below on your command line, substituting email@example.com for the email address associated with your Gro web application account:
+
+```sh
+gro_client --user_email=email@example.com --print_token
+```
+
+You should then be prompted for a password. Note that this password prompt does not display any user input on the command line, so it may appear as though you are not typing anything. This is intended. Simply type your password and press Enter.
+
+If the password is accepted, your access token is printed to the console.
+
+#### Option 3: Using the `get_access_token()` Function
+
+Limitation: The `get_access_token()` function cannot retrieve tokens for users using OAuth authentication. If this applies to you, please use the Gro web application instead.
+
+If you would like to programmatically retrieve your active token, you may use the `get_access_token()` function in the API Client library. See below:
+
+```py
+from api.client.lib import get_access_token
+API_HOST = 'api.gro-intelligence.com'
+EMAIL = 'example@example.com'
+PASSWORD = 'password123'
+ACCESS_TOKEN = get_access_token(API_HOST, EMAIL, PASSWORD)
+```
+
+It is generally bad practice to put login credentials directly in code as in this example, but the `get_access_token()` function may be useful for productionization purposes, making the application more robust to tokens expiring (see the next section).
+
+### Expiring/Regenerating Tokens
+
+There are two ways you can invalidate your current authorization token and create a new one, both of which are performed through the Gro web application:
+
+1. Changing your password, or
+2. Using the "Regenerate Token" button in the API section of your Account menu (see instructions below)
+If you have your authentication token saved, performing either of these two actions will cause any applications using the old token to cease being able to contact the Gro API. You will need to follow the instructions in Section 1 to retrieve your new token and update any such applications accordingly.
+To regenerate your authentication token, open the API tab in your Account menu as in Section 1.1, but instead of copying the authentication token, press the "Regenerate Token" button (see below). A prompt will appear to warn that any applications using the old token will need to be updated and to confirm your intent.
+
+![regenerate-token.png](./_images/regenerate-token.png)
+
+### Saving your token as an environment variable
+
+If you don't want to enter a password or token each time, you can save the token as an environment variable. In some of the sample code, it is assumed that you have the token saved to your environment variables as `GROAPI_TOKEN`.
+
+Please consult your OS or IDE documentation for the most accurate and up-to-date information on how to set environment variables, e.g. setting environment variables in [Windows Powershell](https://docs.microsoft.com/en-us/powershell/module/microsoft.powershell.core/about/about_environment_variables?view=powershell-6) or [Mac OS X/Linux](https://apple.stackexchange.com/questions/106778/how-do-i-set-environment-variables-on-os-x) or [Anaconda](https://anaconda-project.readthedocs.io/en/latest/user-guide/tasks/work-with-variables.html). As a quick quide, the following steps should work:
+
+For Windows:
+1. Click on start menu and search for "environment variables." Click on "Edit the system environment variables" option.
+2. In the "Advanced" tab, select the "Environment Variables..." button.
+3. Under the first section called "User variables for <username>", click on the "New" button.
+4. Enter the information as follows:
+  Variable name: GROAPI_TOKEN
+  Variable value: <insert your Gro API Token here>
+5. Click OK
+
+Your environment variable should now be saved. Whenever you run code that includes the code `os.environ['GROAPI_TOKEN']` it should automatically pull in your API Token.
+
+For Mac:
+1. Open up your terminal and navigate to your project directory
+2. type `python`
+3. when the python editor opens type:
+`>>> import os`
+`>>> os.environ['GROAPI_TOKEN'] = "YOUR TOKEN HERE"`
+4. to exit type:
+`>>>exit()`
+
+Your environment variable should now be saved.