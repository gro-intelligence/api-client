import time
import json

# Python3 support
try:
    # Python3
    from urllib.parse import urlencode
except ImportError:
    # Python2
    from urllib import urlencode

from tornado import gen
from tornado.escape import json_decode
from tornado.httpclient import AsyncHTTPClient, HTTPRequest, HTTPClientError
from tornado.ioloop import IOLoop
from tornado.queues import Queue
from api.client import cfg, lib
from api.client.gro_client import GroClient

class BatchClient(GroClient):
    """API client with support for batch asynchronous queries."""

    _logger = None
    _http_client = None

    def __init__(self, api_host, access_token):
        super(BatchClient, self).__init__(api_host, access_token)
        self._logger = lib.get_default_logger()
        self._http_client = AsyncHTTPClient()

    @gen.coroutine
    def get_data(self, url, headers, params=None):
        """General 'make api request' function.

        Assigns headers and builds in retries and logging.
        """
        base_log_record = dict(route=url, params=params)
        retry_count = 0
        self._logger.debug(url)
        while retry_count < cfg.MAX_RETRIES:
            start_time = time.time()
            http_request = HTTPRequest('{url}?{params}'.format(url=url, params=urlencode(params)),
                                       method="GET",
                                       headers=headers,
                                       request_timeout=cfg.TIMEOUT,
                                       connect_timeout=cfg.TIMEOUT)
            try:
                data = yield self._http_client.fetch(http_request)
                elapsed_time = time.time() - start_time
                log_record = dict(base_log_record)
                log_record['elapsed_time_in_ms'] = 1000 * elapsed_time
                log_record['retry_count'] = retry_count
                log_record['status_code'] = data.code
                self._logger.debug('OK', extra=log_record)
                raise gen.Return(data.body)
            except HTTPClientError as e:
                elapsed_time = time.time() - start_time
                log_record = dict(base_log_record)
                log_record['elapsed_time_in_ms'] = 1000 * elapsed_time
                log_record['retry_count'] = retry_count
                log_record['status_code'] = e.code
                if retry_count < cfg.MAX_RETRIES:
                    self._logger.warning(e.response.error, extra=log_record)
                    retry_count += 1
                    if e.code in [429, 503, 504]:
                        time.sleep(2 ** retry_count)  # Exponential backoff
                    elif e.code == 301:
                        new_params = lib.redirect(
                            params,
                            json.loads(e.response.body.decode("utf-8"))['data'][0])
                        self._logger.warning(
                            'Redirecting {} to {}'.format(params, new_params),
                            extra=log_record)
                        params = new_params
                else:
                    self._logger.error(e.response.error, extra=log_record)
                    raise Exception('Giving up on {} after {} tries. \
                        Error is: {}.'.format(
                        url, retry_count, e.response.error))

    @gen.coroutine
    def get_data_points(self, **selection):
        """Get all the data points for a given selection, which is some or all
        of: item_id, metric_id, region_id, frequency_id, source_id,
        partner_region_id. Additional arguments are allowed and ignored.
        """
<<<<<<< HEAD
        data_points = super(BatchClient, self).get_data_points(**selection)
        raise gen.Return(data_points)

    def get_df(self):
        self.batch_async_get_data_points(
            self._data_series_queue, [], self.add_points_to_df)
        return self._data_frame
=======
        headers = {'authorization': 'Bearer ' + self.access_token}
        url = '/'.join(['https:', '', self.api_host, 'v2/data'])
        params = lib.get_data_call_params(**selection)
        resp = yield self.get_data(url, headers, params)
        raise gen.Return(json_decode(resp))
>>>>>>> db0c6c6f

    def batch_async_get_data_points(self, batched_args, output_list=None,
                                    map_result=None):
        batch_async_series_list = self.batch_async_queue(self.get_data_points, batched_args,
                                      output_list, map_result)
        return [lib.list_of_series_to_single_series(series_list) for series_list in batch_async_series_list]

    @gen.coroutine
    def async_rank_series_by_source(self, **selection):
        """Get all sources, in ranked order, for a given selection."""
        response = super(BatchClient, self).rank_series_by_source(**selection)
        raise gen.Return([r for r in response])

    def batch_async_rank_series_by_source(self, batched_args,
                                       output_list=None, map_result=None):
        return self.batch_async_queue(self.async_rank_series_by_source, batched_args,
                                      output_list, map_result)

    def batch_async_queue(self, func, batched_args, output_list, map_result):
        """Asynchronously call func.

        :param func: function to be called on each member of batched_args
        :param batched_args: list of keyword arguments dictionaries, one for
        each call to func
        :param output_list:
        :param map_result:
        :return:

        """
        assert type(batched_args) is list, \
            "Only argument to a batch async decorated function should be a \
            list of a list of the individual non-keyword arguments being \
            passed to the original function."

        # Default is identity mapping into results list.
        if not map_result:
            if output_list is None:
                output_list = [0] * len(batched_args)

            def map_result(idx, query, response):
                output_list[idx] = response

        q = Queue()

        @gen.coroutine
        def consumer():
            """Execute func on all items in queue asynchronously."""
            while q.qsize():
                idx, item = q.get().result()
                self._logger.debug('Doing work on {}'.format(idx))
                if type(item) is dict:
                    result = yield func(**item)
                else:
                    result = yield func(*item)
                map_result(idx, item, result)
                self._logger.debug('Done with {}'.format(idx))
                q.task_done()

        def producer():
            """Immediately enqueue the whole batch of requests."""
            lasttime = time.time()
            for idx, item in enumerate(batched_args):
                q.put((idx, item))
            elapsed = time.time() - lasttime
            self._logger.info("Queued {} requests in {}".format(q.qsize(),
                                                                elapsed))

        @gen.coroutine
        def main():
            # Start consumer without waiting (since it never finishes).
            for i in range(cfg.MAX_QUERIES_PER_SECOND):
                IOLoop.current().spawn_callback(consumer)
            producer()  # Wait for producer to put all tasks.
            yield q.join()  # Wait for consumer to finish all tasks.

        IOLoop.current().run_sync(main)

        return output_list<|MERGE_RESOLUTION|>--- conflicted
+++ resolved
@@ -84,7 +84,6 @@
         of: item_id, metric_id, region_id, frequency_id, source_id,
         partner_region_id. Additional arguments are allowed and ignored.
         """
-<<<<<<< HEAD
         data_points = super(BatchClient, self).get_data_points(**selection)
         raise gen.Return(data_points)
 
@@ -92,13 +91,6 @@
         self.batch_async_get_data_points(
             self._data_series_queue, [], self.add_points_to_df)
         return self._data_frame
-=======
-        headers = {'authorization': 'Bearer ' + self.access_token}
-        url = '/'.join(['https:', '', self.api_host, 'v2/data'])
-        params = lib.get_data_call_params(**selection)
-        resp = yield self.get_data(url, headers, params)
-        raise gen.Return(json_decode(resp))
->>>>>>> db0c6c6f
 
     def batch_async_get_data_points(self, batched_args, output_list=None,
                                     map_result=None):
