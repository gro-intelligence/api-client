"""This module is for making API calls."""

from builtins import map
from builtins import str
from api.client import cfg
import logging
import requests
import time

CROP_CALENDAR_METRIC_ID = 2260063


def get_default_logger():
    logger = logging.getLogger(__name__)
    logger.setLevel(cfg.DEFAULT_LOG_LEVEL)
    if not logger.handlers:
        stderr_handler = logging.StreamHandler()
        logger.addHandler(stderr_handler)
    return logger



def get_access_token(api_host, user_email, user_password, logger=None):
    retry_count = 0
    if not logger:
        logger = get_default_logger()
    while retry_count < cfg.MAX_RETRIES:
        get_api_token = requests.post('https://' + api_host + '/api-token',
                                      data={"email": user_email,
                                            "password": user_password})
        if get_api_token.status_code == 200:
            logger.debug("Authentication succeeded in get_access_token")
            return get_api_token.json()['data']['accessToken']
        else:
            logger.warning("Error in get_access_token: {}".format(
                get_api_token.body))
        retry_count += 1
    raise Exception("Giving up on get_access_token after {0} tries.".format(
        retry_count))



def redirect(params, migration):
    """Update query parameters to follow a redirection response from the API.

    >>> redirect( {'metricId': 14, 'sourceId': 2, 'itemId': 145},
    ...           {'old_metric_id': 14, 'new_metric_id': 15, 'source_id': 2})
    {'sourceId': 2, 'itemId': 145, 'metricId': 15}

    Parameters
    ----------
    params : dict
        The original parameters provided to the API request
    migration : dict
        The body of the 301 response indicating which of the inputs have been
        migrated and what values they have been migrated to

    Returns
    -------
    params : dict
        The mutated params object with values replaced according to the
        redirection instructions provided by the API

    """
    for migration_key in migration:
        split_mig_key = migration_key.split('_')
        if split_mig_key[0] == 'new':
            param_key = snake_to_camel('_'.join([split_mig_key[1], 'id']))
            params[param_key] = migration[migration_key]
    return params


def get_data(url, headers, params=None, logger=None):
    """General 'make api request' function.

    Assigns headers and builds in retries and logging.
    """
    base_log_record = dict(route=url, params=params)
    retry_count = 0
    if not logger:
        logger = get_default_logger()
    logger.debug(url)
    logger.debug(params)
    while retry_count < cfg.MAX_RETRIES:
        start_time = time.time()
        data = requests.get(url, params=params, headers=headers, timeout=None)
        elapsed_time = time.time() - start_time
        log_record = dict(base_log_record)
        log_record['elapsed_time_in_ms'] = 1000 * elapsed_time
        log_record['retry_count'] = retry_count
        log_record['status_code'] = data.status_code
        if data.status_code == 200:
            logger.debug('OK', extra=log_record)
            return data
        retry_count += 1
        log_record['tag'] = 'failed_gro_api_request'
        if retry_count < cfg.MAX_RETRIES:
            logger.warning(data.text, extra=log_record)
        else:
            logger.error(data.text, extra=log_record)
        if data.status_code == 301:
            params = redirect(params, data.json()['data'][0])
    raise Exception('Giving up on {} after {} tries. Error is: {}.'.format(
        url, retry_count, data.text)
    )



def get_available(access_token, api_host, entity_type):
    """List available entities of the given type.

    Given an entity_type, which is one of 'items', 'metrics',
    'regions', returns a JSON dict.
    """
    url = '/'.join(['https:', '', api_host, 'v2', entity_type])
    headers = {'authorization': 'Bearer ' + access_token}
    resp = get_data(url, headers)
    return resp.json()['data']



def list_available(access_token, api_host, selected_entities):
    """List available entities given some selected entities.

    Given a dict of selected entity ids of the form
    { <entity_type>: <entity_id>, ...}, returns a list of dictionaries
    representing available {item_id: ..., metric_id: ... , region_id: ... ,}
    for which data series are available which satisfy the input selection.
    """
    url = '/'.join(['https:', '', api_host, 'v2/entities/list'])
    headers = {'authorization': 'Bearer ' + access_token}
    params = dict([(snake_to_camel(key), value)
                   for (key, value) in list(selected_entities.items())])
    resp = get_data(url, headers, params)
    try:
        return resp.json()['data']
    except KeyError:
        raise Exception(resp.text)



def lookup(access_token, api_host, entity_type, entity_id):
    """Retrieve details about a given id of type entity_type.

    entity_type is one of 'items', 'metrics', 'regions', 'units', or 'sources'.
    Returns a JSON dict with the list of available entities of the given type.
    """
    url = '/'.join(['https:', '', api_host, 'v2', entity_type, str(entity_id)])
    headers = {'authorization': 'Bearer ' + access_token}
    resp = get_data(url, headers)
    try:
        return resp.json()['data']
    except KeyError:
        raise Exception(resp.text)



def snake_to_camel(term):
    """Convert hello_world to helloWorld.

    >>> snake_to_camel('hello_world')
    helloWorld
    """
    camel = term.split('_')
    return ''.join(camel[:1] + list([x[0].upper()+x[1:] for x in camel[1:]]))



def get_params_from_selection(**selection):
    """Construct http request params from dict of entity selections.

    For use with get_data_series() and rank_series_by_source().
    """
    params = {}
    for key, value in list(selection.items()):
        if key in ('region_id', 'partner_region_id', 'item_id', 'metric_id',
                   'source_id', 'frequency_id'):
            params[snake_to_camel(key)] = value
    return params



def get_crop_calendar_params(**selection):
    """Construct http request params from dict of entity selections.

    Only region and item are required since metric/item/source/frequency all
    have default values and start/end date are not allowed inputs since crop
    calendars are static.
    """
    params = {}
    for key, value in list(selection.items()):
        if key in ('region_id', 'item_id'):
            params[snake_to_camel(key)] = value
    return params



def get_data_call_params(**selection):
    """Construct http request params from dict of entity selections.

    For use with get_data_points().
    """
    params = get_params_from_selection(**selection)
    for key, value in list(selection.items()):
        if key in ('source_id', 'frequency_id', 'start_date', 'end_date',
                   'show_revisions'):
            params[snake_to_camel(key)] = value
    return params



def get_data_series(access_token, api_host, **selection):
    """Get data series records for the given selection.

<<<<<<< HEAD
    Selections are entities including: item_id, metric_id, region_id,
    frequency_id, source_id, partner_region_id. Additional arguments are
    allowed and ignored.
    """
    url = '/'.join(['https:', '', api_host, 'v2/data_series/list'])
=======

def rank_series_by_source(access_token, api_host, series_list):
  """Given a list of series, return them in source-ranked order: such
  that if there are multiple sources for the same selection, the
  prefered soruce comes first. Differences other than source_id are
  not affected.
  """
  # We sort the internal tuple representations of the dictionaries because otherwise when we call set()
  # we end up with duplicates if iteritems() returns a different order for the same dictionary. See
  # test case...
  selections_sorted = set(tuple(sorted(
    [k_v for k_v in iter(list(single_series.items())) if k_v[0] != 'source_id'],
    key=lambda x: x[0])) for single_series in series_list)

  for series in map(dict, selections_sorted):
    url = '/'.join(['https:', '', api_host, 'v2/available/sources'])
>>>>>>> 288567f1
    headers = {'authorization': 'Bearer ' + access_token}
    params = get_params_from_selection(**selection)
    resp = get_data(url, headers, params)
    try:
        return resp.json()['data']
    except KeyError:
        raise Exception(resp.text)


def rank_series_by_source(access_token, api_host, series_list):
    """Given a list of series, return them in source-ranked order.

    If there are multiple sources for the same selection, the prefered soruce
    comes first. Differences other than source_id are not affected.
    """
    # We sort the internal tuple representations of the dictionaries because
    # otherwise when we call set() we end up with duplicates if iteritems()
    # returns a different order for the same dictionary. See test case...
    selections_sorted = set(tuple(sorted(
        [k_v for k_v in iter(list(single_series.items())) if k_v[0] !=
            'source_id'],
        key=lambda x: x[0])) for single_series in series_list)

    for series in map(dict, selections_sorted):
        url = '/'.join(['https:', '', api_host, 'v2/available/sources'])
        headers = {'authorization': 'Bearer ' + access_token}
        params = dict((k + 's', v) for k, v in iter(list(
            get_params_from_selection(**series).items())))
        source_ids = get_data(url, headers, params).json()
        for source_id in source_ids:
            # Make a copy to avoid passing the same reference each time.
            series_with_source = dict(series)
            series_with_source['source_id'] = source_id
            yield series_with_source



def format_crop_calendar_response(resp):
    """Make cropcalendar output a similar format to the normal data output.

    Splits the one point with plantingStartDate/plantingEndDate/
    harvestingStartDate/harvestingEndDate into two distinct points with
    start/end where the value is the state of the crop as a string.
    """
    points = []
    for point in resp:
        # A single point may have multiple data entries if there are multiple
        # harvests
        for dataEntry in point['data']:
            # Some start/end dates can be undefined (ex: {regionId: 12314,
            # itemId: 95} - Wheat in Alta, Russia). Those are returned as empty
            # strings, so here I am checking for that and replacing those cases
            # with Nones. Also, in some cases both start AND end are undefined,
            # in which case I am excluding the data point entirely.
            if (dataEntry['plantingStartDate'] != '' or
                    dataEntry['plantingEndDate'] != ''):
                points.append({
                    u'input_unit_scale': None,
                    u'region_id': point['regionId'],
                    u'end_date': (dataEntry['plantingEndDate']
                                  if dataEntry['plantingEndDate'] != ''
                                  else None),
                    u'input_unit_id': None,
                    u'value': 'planting',
                    u'frequency_id': point['frequencyId'],
                    u'available_date': None,
                    u'item_id': point['itemId'],
                    u'reporting_date': None,
                    u'start_date': (dataEntry['plantingStartDate']
                                    if dataEntry['plantingStartDate'] != ''
                                    else None),
                    u'metric_id': point['metricId']
                })
            if (dataEntry['harvestingStartDate'] != ''
                    or dataEntry['harvestingEndDate'] != ''):
                points.append({
                    u'input_unit_scale': None,
                    u'region_id': point['regionId'],
                    u'end_date': (dataEntry['harvestingEndDate']
                                  if dataEntry['harvestingEndDate'] != ''
                                  else None),
                    u'input_unit_id': None,
                    u'value': 'harvesting',
                    u'frequency_id': point['frequencyId'],
                    u'available_date': None,
                    u'item_id': point['itemId'],
                    u'reporting_date': None,
                    u'start_date': (dataEntry['harvestingStartDate']
                                    if dataEntry['harvestingStartDate'] != ''
                                    else None),
                    u'metric_id': point['metricId']
                })
    return points



def get_crop_calendar_data_points(access_token, api_host, **selection):
    """Get crop calendar data.

    Has different input/output from the regular /v2/data call, so this
    normalizes the interface and output format to make compatible
    get_data_points().
    """
    headers = {'authorization': 'Bearer ' + access_token}
    url = '/'.join(['https:', '', api_host, 'v2/cropcalendar/data'])
    params = get_crop_calendar_params(**selection)
    resp = get_data(url, headers, params)
    return format_crop_calendar_response(resp.json())



def get_data_points(access_token, api_host, **selection):
    """Get all the data points for a given selection.

    Selections are some or all of: item_id, metric_id, region_id, frequency_id,
    source_id, partner_region_id. Additional arguments are allowed and ignored.
    """
    if(selection['metric_id'] == CROP_CALENDAR_METRIC_ID):
        return get_crop_calendar_data_points(access_token, api_host,
                                             **selection)

    headers = {'authorization': 'Bearer ' + access_token}
    url = '/'.join(['https:', '', api_host, 'v2/data'])
    params = get_data_call_params(**selection)
    resp = get_data(url, headers, params)
    return resp.json()



def universal_search(access_token, api_host, search_terms):
    """Search across all entity types for the given terms.

    Returns a list of [id, entity_type] pairs, e.g.: [[5604, u'item'], [10204,
    u'item'], [410032, u'metric'], ....]
    """
    url_pieces = ['https:', '', api_host, 'v2/search']
    url = '/'.join(url_pieces)
    headers = {'authorization': 'Bearer ' + access_token}
    resp = get_data(url, headers, {'q': search_terms})
    return resp.json()



def search(access_token, api_host, entity_type, search_terms):
    """Search for the given search term.

    Given an entity_type, which is one of 'items', 'metrics',
    'regions', perform a search for the given terms. Returns a list of
    dictionaries with individual entities, e.g.: [{u'id': 5604}, {u'id':
    10204}, {u'id': 10210}, ....]
    """
    url = '/'.join(['https:', '', api_host, 'v2/search', entity_type])
    headers = {'authorization': 'Bearer ' + access_token}
    resp = get_data(url, headers, {'q': search_terms})
    return resp.json()



def search_and_lookup(access_token, api_host, entity_type, search_terms):
    """Search for the given search terms and look up their details.

    For each result, yield a dict of the entity and it's properties:
    { 'id': <integer id of entity, unique within this entity type>,
        'name':    <string canonical name>
        'contains': <array of ids of entities that are contained in this one>,
        ....
        <other properties> }
    """
    search_results = search(access_token, api_host, entity_type, search_terms)
    for result in search_results:
        yield lookup(access_token, api_host, entity_type, result['id'])



def lookup_belongs(access_token, api_host, entity_type, entity_id):
    """Look up details of entities containing the given entity.

    Given an entity_type, which is one of 'items', 'metrics',
    'regions', and id, generates a list of JSON dicts of entities it
    belongs to.
    """
    url = '/'.join(['https:', '', api_host, 'v2', entity_type, 'belongs-to'])
    params = {'ids': str(entity_id)}
    headers = {'authorization': 'Bearer ' + access_token}
    resp = get_data(url, headers, params)
    for parent_entity_id in resp.json().get('data').get(str(entity_id), []):
        yield lookup(access_token, api_host, entity_type, parent_entity_id)



def get_geo_centre(access_token, api_host, region_id):
<<<<<<< HEAD
    """Given a region ID, return the geographic centre in degrees lat/lon."""
    url = '/'.join(['https:', '', api_host, 'v2/geocentres?regionIds=' +
                    str(region_id)])
    headers = {'authorization': 'Bearer ' + access_token}
    resp = get_data(url, headers)
    return resp.json()["data"]


def get_descendant_regions(access_token, api_host, region_id,
                           descendant_level):
    """Look up details of regions of the given level contained by a region.

    Given any region by id, recursively get all the descendant regions
    that are of the specified level.

    This takes advantage of the assumption that region graph is
    acyclic. This will only traverse ordered region levels (strictly
    increasing region level id) and thus skips non-administrative region
    levels.
    """
    descendants = []
    region = lookup(access_token, api_host, 'regions', region_id)
    for member_id in region['contains']:
        member = lookup(access_token, api_host, 'regions', member_id)
        if descendant_level == member['level']:
            descendants.append(member)
        elif member['level'] < descendant_level:
            descendants += get_descendant_regions(
                access_token, api_host, member_id, descendant_level)
    return descendants

=======
  """Given a region ID, returns the geographic centre in degrees lat/lon."""
  url = '/'.join(['https:', '', api_host, 'v2/geocentres?regionIds=' + str(region_id)])
  headers = {'authorization': 'Bearer ' + access_token}
  resp = get_data(url, headers)
  return resp.json()["data"]


def get_descendant_regions(access_token, api_host, region_id, descendant_level):
  """Given any region by id, recursively gets all the descendant regions
  that are of the specified level.

  This takes advantage of the assumption that region graph is
  acyclic. This will only traverse ordered region levels (strictly
  increasing region level id) and thus skips non-administrative region
  levels.
  """
  descendants = []
  region = lookup(access_token, api_host, 'regions', region_id)
  for member_id in region['contains']:
    member = lookup(access_token, api_host, 'regions', member_id)
    if descendant_level == member['level']:
      descendants.append(member)
    elif member['level'] < descendant_level:
      descendants += get_descendant_regions(
        access_token, api_host, member_id, descendant_level)
  return descendants
>>>>>>> 288567f1

if __name__ == "__main__":
    import doctest
    doctest.testmod()<|MERGE_RESOLUTION|>--- conflicted
+++ resolved
@@ -212,37 +212,11 @@
 def get_data_series(access_token, api_host, **selection):
     """Get data series records for the given selection.
 
-<<<<<<< HEAD
     Selections are entities including: item_id, metric_id, region_id,
     frequency_id, source_id, partner_region_id. Additional arguments are
     allowed and ignored.
     """
     url = '/'.join(['https:', '', api_host, 'v2/data_series/list'])
-=======
-
-def rank_series_by_source(access_token, api_host, series_list):
-  """Given a list of series, return them in source-ranked order: such
-  that if there are multiple sources for the same selection, the
-  prefered soruce comes first. Differences other than source_id are
-  not affected.
-  """
-  # We sort the internal tuple representations of the dictionaries because otherwise when we call set()
-  # we end up with duplicates if iteritems() returns a different order for the same dictionary. See
-  # test case...
-  selections_sorted = set(tuple(sorted(
-    [k_v for k_v in iter(list(single_series.items())) if k_v[0] != 'source_id'],
-    key=lambda x: x[0])) for single_series in series_list)
-
-  for series in map(dict, selections_sorted):
-    url = '/'.join(['https:', '', api_host, 'v2/available/sources'])
->>>>>>> 288567f1
-    headers = {'authorization': 'Bearer ' + access_token}
-    params = get_params_from_selection(**selection)
-    resp = get_data(url, headers, params)
-    try:
-        return resp.json()['data']
-    except KeyError:
-        raise Exception(resp.text)
 
 
 def rank_series_by_source(access_token, api_host, series_list):
@@ -427,7 +401,6 @@
 
 
 def get_geo_centre(access_token, api_host, region_id):
-<<<<<<< HEAD
     """Given a region ID, return the geographic centre in degrees lat/lon."""
     url = '/'.join(['https:', '', api_host, 'v2/geocentres?regionIds=' +
                     str(region_id)])
@@ -459,34 +432,6 @@
                 access_token, api_host, member_id, descendant_level)
     return descendants
 
-=======
-  """Given a region ID, returns the geographic centre in degrees lat/lon."""
-  url = '/'.join(['https:', '', api_host, 'v2/geocentres?regionIds=' + str(region_id)])
-  headers = {'authorization': 'Bearer ' + access_token}
-  resp = get_data(url, headers)
-  return resp.json()["data"]
-
-
-def get_descendant_regions(access_token, api_host, region_id, descendant_level):
-  """Given any region by id, recursively gets all the descendant regions
-  that are of the specified level.
-
-  This takes advantage of the assumption that region graph is
-  acyclic. This will only traverse ordered region levels (strictly
-  increasing region level id) and thus skips non-administrative region
-  levels.
-  """
-  descendants = []
-  region = lookup(access_token, api_host, 'regions', region_id)
-  for member_id in region['contains']:
-    member = lookup(access_token, api_host, 'regions', member_id)
-    if descendant_level == member['level']:
-      descendants.append(member)
-    elif member['level'] < descendant_level:
-      descendants += get_descendant_regions(
-        access_token, api_host, member_id, descendant_level)
-  return descendants
->>>>>>> 288567f1
 
 if __name__ == "__main__":
     import doctest
