"""Base module for making API requests.

Client, GroClient, CropModel, and BatchClient all build on top of endpoints
exposed in this module. Helper functions or shims or derivative functionality
should appear in the client classes rather than here.
"""

from builtins import map
from builtins import str
from api.client import cfg
import json
import logging
import requests
import time
try:
    # functools are native in Python 3.2.3+
    from functools import lru_cache as memoize
except ImportError:
    from backports.functools_lru_cache import lru_cache as memoize

REGION_LEVELS = {
    'world': 1,
    'continent': 2,
    'country': 3,
    'province': 4,  # Equivalent to state in the United States
    'district': 5,  # Equivalent to county in the United States
    'city': 6,
    'market': 7,
    'other': 8,
    'coordinate': 9
}


def get_default_logger():
    """Get a logging object using the default log level set in cfg.

    https://docs.python.org/3/library/logging.html

    Returns
    -------
    logger : logging.Logger

    """
    logger = logging.getLogger(__name__)
    logger.setLevel(cfg.DEFAULT_LOG_LEVEL)
    if not logger.handlers:
        stderr_handler = logging.StreamHandler()
        logger.addHandler(stderr_handler)
    return logger


def get_access_token(api_host, user_email, user_password, logger=None):
    """Request an access token.

    Parameters
    ----------
    api_host : string
        The API host's url, excluding 'https://'
        ex. 'api.gro-intelligence.com'
    user_email : string
        Email address associated with user's Gro account
    user_password : string
        Password for user's Gro account
    logger : logging.Logger
        Alternative logger object if wanting to use a non-default one.
        Otherwise get_default_logger() will be used.

    Returns
    -------
    accessToken : string

    """
    retry_count = 0
    if not logger:
        logger = get_default_logger()
    while retry_count < cfg.MAX_RETRIES:
        get_api_token = requests.post('https://' + api_host + '/api-token',
                                      data={'email': user_email,
                                            'password': user_password})
        if get_api_token.status_code == 200:
            logger.debug('Authentication succeeded in get_access_token')
            return get_api_token.json()['data']['accessToken']
        else:
            logger.warning('Error in get_access_token: {}'.format(
                get_api_token))
        retry_count += 1
    raise Exception('Giving up on get_access_token after {0} tries.'.format(
        retry_count))


def redirect(old_params, migration):
    """Update query parameters to follow a redirection response from the API.

    >>> redirect(
    ...     {'metricId': 14, 'sourceId': 2, 'itemId': 145},
    ...     {'old_metric_id': 14, 'new_metric_id': 15, 'source_id': 2}
    ... ) == {'sourceId': 2, 'itemId': 145, 'metricId': 15}
    True

    Parameters
    ----------
    old_params : dict
        The original parameters provided to the API request
    migration : dict
        The body of the 301 response indicating which of the inputs have been
        migrated and what values they have been migrated to

    Returns
    -------
    new_params : dict
        The mutated params object with values replaced according to the
        redirection instructions provided by the API

    """
    new_params = old_params.copy()
    for migration_key in migration:
        split_mig_key = migration_key.split('_')
        if split_mig_key[0] == 'new':
            param_key = snake_to_camel('_'.join([split_mig_key[1], 'id']))
            new_params[param_key] = migration[migration_key]
    return new_params


def get_data(url, headers, params=None, logger=None):
    """General 'make api request' function.

    Assigns headers and builds in retries and logging.

    Parameters
    ----------
    url : string
    headers : dict
    params : dict
    logger : logging.Logger

    Returns
    -------
    data : list or dict

    """
    base_log_record = dict(route=url, params=params)
    retry_count = 0
    if not logger:
        logger = get_default_logger()
        logger.debug(url)
        logger.debug(params)
    while retry_count < cfg.MAX_RETRIES:
        start_time = time.time()
        data = requests.get(url, params=params, headers=headers, timeout=None)
        elapsed_time = time.time() - start_time
        log_record = dict(base_log_record)
        log_record['elapsed_time_in_ms'] = 1000 * elapsed_time
        log_record['retry_count'] = retry_count
        log_record['status_code'] = data.status_code
        if data.status_code == 200:
            logger.debug('OK', extra=log_record)
            return data
        if data.status_code == 204:
            logger.warning('No Content', extra=log_record)
            return data
        retry_count += 1
        log_record['tag'] = 'failed_gro_api_request'
        if retry_count < cfg.MAX_RETRIES:
            logger.warning(data.text, extra=log_record)
        if data.status_code == 429:
            time.sleep(2 ** retry_count)  # Exponential backoff before retrying
        elif data.status_code == 301:
            new_params = redirect(params, data.json()['data'][0])
            logger.warning('Redirecting {} to {}'.format(params, new_params), extra=log_record)
            params = new_params
        elif data.status_code in [404, 401, 500]:
            break
        else:
            logger.error('{}'.format(data), extra=log_record)
    raise Exception('Giving up on {} after {} tries: {}.'.format(
        url, retry_count, data))


@memoize(maxsize=None)
def get_available(access_token, api_host, entity_type):
    url = '/'.join(['https:', '', api_host, 'v2', entity_type])
    headers = {'authorization': 'Bearer ' + access_token}
    resp = get_data(url, headers)
    return resp.json()['data']


def list_available(access_token, api_host, selected_entities):
    url = '/'.join(['https:', '', api_host, 'v2/entities/list'])
    headers = {'authorization': 'Bearer ' + access_token}
    params = dict([(snake_to_camel(key), value)
                   for (key, value) in list(selected_entities.items())])
    resp = get_data(url, headers, params)
    try:
        return resp.json()['data']
    except KeyError:
        raise Exception(resp.text)


@memoize(maxsize=None)
def lookup(access_token, api_host, entity_type, entity_id):
    url = '/'.join(['https:', '', api_host, 'v2', entity_type, str(entity_id)])
    headers = {'authorization': 'Bearer ' + access_token}
    resp = get_data(url, headers)
    try:
        return resp.json()['data']
    except KeyError:
        raise Exception(resp.text)


@memoize(maxsize=None)
def snake_to_camel(term):
    """Convert a string from snake_case to camelCase.

    >>> snake_to_camel('hello_world')
    'helloWorld'

    Parameters
    ----------
    term : string

    Returns
    -------
    string

    """
    camel = term.split('_')
    return ''.join(camel[:1] + list([x[0].upper()+x[1:] for x in camel[1:]]))


def get_params_from_selection(**selection):
    """Construct http request params from dict of entity selections.

    For use with get_data_series() and rank_series_by_source().

    >>> get_params_from_selection(
    ...     metric_id=123, item_id=456, unit_id=14
    ... ) == { 'itemId': 456, 'metricId': 123 }
    True

    Parameters
    ----------
    metric_id : integer, optional
    item_id : integer, optional
    region_id : integer, optional
    partner_region_id : integer, optional
    source_id : integer, optional
    frequency_id : integer, optional
    start_date: string, optional
    end_date: string, optional

    Returns
    -------
    dict
        selections with valid keys converted to camelcase and invalid ones filtered out

    """
    params = {}
    for key, value in list(selection.items()):
        if key in ('region_id', 'partner_region_id', 'item_id', 'metric_id',
                   'source_id', 'frequency_id', 'start_date', 'end_date'):
            params[snake_to_camel(key)] = value
    return params


def get_data_call_params(**selection):
    """Construct http request params from dict of entity selections.

    For use with get_data_points().

    >>> get_data_call_params(
    ...     metric_id=123, start_date='2012-01-01', unit_id=14
    ... ) == {'startDate': '2012-01-01', 'metricId': 123}
    True

    Parameters
    ----------
    metric_id : integer
    item_id : integer
    region_id : integer
    partner_region_id : integer
    source_id : integer
    frequency_id : integer
    start_date : string, optional
    end_date : string, optional
    show_revisions : boolean, optional
    insert_null : boolean, optional
    at_time : string, optional

    Returns
    -------
    dict
        selections with valid keys converted to camelcase and invalid ones filtered out

    """
    params = get_params_from_selection(**selection)
    for key, value in list(selection.items()):
        if key in ('start_date', 'end_date', 'show_revisions', 'insert_null', 'at_time'):
            params[snake_to_camel(key)] = value
    return params


def get_data_series(access_token, api_host, **selection):
    logger = get_default_logger()
    url = '/'.join(['https:', '', api_host, 'v2/data_series/list'])
    headers = {'authorization': 'Bearer ' + access_token}
    params = get_params_from_selection(**selection)
    resp = get_data(url, headers, params)
    try:
        response = resp.json()['data']
        if any((series.get('metadata', {}).get('includes_historical_region', False)) for series in response):
            logger.warning('Some of the regions in your data call are historical, with boundaries that may be outdated. The regions may have overlapping values with current regions')
        return response
    except KeyError:
        raise Exception(resp.text)


def get_source_ranking(access_token, api_host, series):
    """Given a series, return a list of ranked sources.

    :param access_token: API access token.
    :param api_host: API host.
    :param series: Series to calculate source raking for.
    :return: List of sources that match the series parameters, sorted by rank.
    """
    def make_key(key):
        if key not in ('startDate', 'endDate'):
            return key + 's'
        return key
    params = dict((make_key(k), v) for k, v in iter(list(
        get_params_from_selection(**series).items())))
    url = '/'.join(['https:', '', api_host, 'v2/available/sources'])
    headers = {'authorization': 'Bearer ' + access_token}
    return get_data(url, headers, params).json()


def rank_series_by_source(access_token, api_host, series_list):
    # We sort the internal tuple representations of the dictionaries because
    # otherwise when we call set() we end up with duplicates if iteritems()
    # returns a different order for the same dictionary. See test case.
    selections_sorted = set(tuple(sorted(
        [k_v for k_v in iter(list(single_series.items()))
         if k_v[0] not in ('source_id', 'source_name')],
        key=lambda x: x[0])) for single_series in series_list)

    for series in map(dict, selections_sorted):
        try:
            source_ids = get_source_ranking(access_token, api_host, series)
        except ValueError:
            continue  # empty response
        for source_id in source_ids:
            # Make a copy to avoid passing the same reference each time.
            series_with_source = dict(series)
            series_with_source['source_id'] = source_id
            yield series_with_source


def get_data_points(access_token, api_host, **selection):
<<<<<<< HEAD
    if(selection['metric_id'] == CROP_CALENDAR_METRIC_ID):
        return get_crop_calendar_data_points(access_token, api_host,
                                             **selection)

=======
    """Get all the data points for a given selection.

    https://github.com/gro-intelligence/api-client/wiki/Data-Point-Definition

    Parameters
    ----------
    access_token : string
    api_host : string
    metric_id : integer
    item_id : integer
    region_id : integer
    partner_region_id : integer
    source_id : integer
    frequency_id : integer
    start_date : string, optional
        all points with start dates equal to or after this date
    end_date : string, optional
        all points with end dates equal to or after this date
    show_revisions : boolean, optional
        False by default, meaning only the latest value for each period. If true, will return all
        values for a given period, differentiated by the `reporting_date` field.
    insert_null : boolean, optional
        False by default. If True, will include a data point with a None value for each period
        that does not have data.
    at_time : string, optional
        Estimate what data would have been available via Gro at a given time in the past. See
        /api/client/samples/at-time-query-examples.ipynb for more details.

    Returns
    -------
    list of dicts

        Example::

            [ {
                "start_date": "2000-01-01T00:00:00.000Z",
                "end_date": "2000-12-31T00:00:00.000Z",
                "value": 251854000,
                "input_unit_id": 14,
                "input_unit_scale": 1,
                "metric_id": 860032,
                "item_id": 274,
                "region_id": 1215,
                "frequency_id": 9,
                "unit_id": 14
            }, ...]

    """
>>>>>>> 56d0ed5c
    headers = {'authorization': 'Bearer ' + access_token}
    url = '/'.join(['https:', '', api_host, 'v2/data'])
    params = get_data_call_params(**selection)
    resp = get_data(url, headers, params)
    return resp.json()


@memoize(maxsize=None)
def universal_search(access_token, api_host, search_terms):
    """Search across all entity types for the given terms.

    Parameters
    ----------
    access_token : string
    api_host : string
    search_terms : string

    Returns
    -------
    list of [id, entity_type] pairs

        Example::

            [[5604, 'item'], [10204, 'item'], [410032, 'metric'], ....]

    """
    url_pieces = ['https:', '', api_host, 'v2/search']
    url = '/'.join(url_pieces)
    headers = {'authorization': 'Bearer ' + access_token}
    resp = get_data(url, headers, {'q': search_terms})
    return resp.json()


@memoize(maxsize=None)
def search(access_token, api_host, entity_type, search_terms):
    url = '/'.join(['https:', '', api_host, 'v2/search', entity_type])
    headers = {'authorization': 'Bearer ' + access_token}
    resp = get_data(url, headers, {'q': search_terms})
    return resp.json()


def search_and_lookup(access_token, api_host, entity_type, search_terms, num_results=10):
    search_results = search(access_token, api_host, entity_type, search_terms)
    for result in search_results[:num_results]:
        yield lookup(access_token, api_host, entity_type, result['id'])


def lookup_belongs(access_token, api_host, entity_type, entity_id):
    url = '/'.join(['https:', '', api_host, 'v2', entity_type, 'belongs-to'])
    params = {'ids': str(entity_id)}
    headers = {'authorization': 'Bearer ' + access_token}
    parents = get_data(url, headers, params).json().get('data').get(str(entity_id), [])
    for parent_entity_id in parents:
        yield lookup(access_token, api_host, entity_type, parent_entity_id)


def get_geo_centre(access_token, api_host, region_id):
    url = '/'.join(['https:', '', api_host, 'v2/geocentres?regionIds=' +
                    str(region_id)])
    headers = {'authorization': 'Bearer ' + access_token}
    resp = get_data(url, headers)
    return resp.json()['data']


@memoize(maxsize=None)
def get_geojson(access_token, api_host, region_id):
    url = '/'.join(['https:', '', api_host, 'v2/geocentres?includeGeojson=True&regionIds=' +
                    str(region_id)])
    headers = {'authorization': 'Bearer ' + access_token}
    resp = get_data(url, headers)
    for region in resp.json()['data']:
        return json.loads(region['geojson'])
    return None


<<<<<<< HEAD
def get_descendant_regions(access_token, api_host, region_id, descendant_level):
=======
def get_descendant_regions(access_token, api_host, region_id,
                           descendant_level=False, include_historical=True):
    """Look up details of regions of the given level contained by a region.

    Given any region by id, recursively get all the descendant regions
    that are of the specified level.

    This takes advantage of the assumption that region graph is
    acyclic. This will only traverse ordered region levels (strictly
    increasing region level id) and thus skips non-administrative region
    levels.

    Parameters
    ----------
    access_token : string
    api_host : string
    region_id : integer
    descendant_level : integer
        The region level of interest. See REGION_LEVELS constant.
    include_historical : boolean
        option to include historical regions

    Returns
    -------
    list of dicts

        Example::

            [{
                'id': 13100,
                'contains': [139839, 139857, ...],
                'name': 'Wisconsin',
                'level': 4
            } , {
                'id': 13101,
                'contains': [139891, 139890, ...],
                'name': 'Wyoming',
                'level': 4
            }, ...]

        See output of lookup()

    """
>>>>>>> 56d0ed5c
    descendants = []
    region = lookup(access_token, api_host, 'regions', region_id)
    for member_id in region['contains']:
        member = lookup(access_token, api_host, 'regions', member_id)
        if (not include_historical and member['historical']):
            continue
        if not descendant_level or descendant_level == member['level']:
            descendants.append(member)
        if not descendant_level or member['level'] < descendant_level:
            descendants += get_descendant_regions(
                access_token, api_host, member_id, descendant_level, include_historical)
    return descendants


if __name__ == '__main__':
    # To run doctests:
    # $ python lib.py -v
    import doctest
    doctest.testmod(optionflags=doctest.NORMALIZE_WHITESPACE | doctest.ELLIPSIS)<|MERGE_RESOLUTION|>--- conflicted
+++ resolved
@@ -355,61 +355,6 @@
 
 
 def get_data_points(access_token, api_host, **selection):
-<<<<<<< HEAD
-    if(selection['metric_id'] == CROP_CALENDAR_METRIC_ID):
-        return get_crop_calendar_data_points(access_token, api_host,
-                                             **selection)
-
-=======
-    """Get all the data points for a given selection.
-
-    https://github.com/gro-intelligence/api-client/wiki/Data-Point-Definition
-
-    Parameters
-    ----------
-    access_token : string
-    api_host : string
-    metric_id : integer
-    item_id : integer
-    region_id : integer
-    partner_region_id : integer
-    source_id : integer
-    frequency_id : integer
-    start_date : string, optional
-        all points with start dates equal to or after this date
-    end_date : string, optional
-        all points with end dates equal to or after this date
-    show_revisions : boolean, optional
-        False by default, meaning only the latest value for each period. If true, will return all
-        values for a given period, differentiated by the `reporting_date` field.
-    insert_null : boolean, optional
-        False by default. If True, will include a data point with a None value for each period
-        that does not have data.
-    at_time : string, optional
-        Estimate what data would have been available via Gro at a given time in the past. See
-        /api/client/samples/at-time-query-examples.ipynb for more details.
-
-    Returns
-    -------
-    list of dicts
-
-        Example::
-
-            [ {
-                "start_date": "2000-01-01T00:00:00.000Z",
-                "end_date": "2000-12-31T00:00:00.000Z",
-                "value": 251854000,
-                "input_unit_id": 14,
-                "input_unit_scale": 1,
-                "metric_id": 860032,
-                "item_id": 274,
-                "region_id": 1215,
-                "frequency_id": 9,
-                "unit_id": 14
-            }, ...]
-
-    """
->>>>>>> 56d0ed5c
     headers = {'authorization': 'Bearer ' + access_token}
     url = '/'.join(['https:', '', api_host, 'v2/data'])
     params = get_data_call_params(**selection)
@@ -485,53 +430,8 @@
     return None
 
 
-<<<<<<< HEAD
-def get_descendant_regions(access_token, api_host, region_id, descendant_level):
-=======
 def get_descendant_regions(access_token, api_host, region_id,
                            descendant_level=False, include_historical=True):
-    """Look up details of regions of the given level contained by a region.
-
-    Given any region by id, recursively get all the descendant regions
-    that are of the specified level.
-
-    This takes advantage of the assumption that region graph is
-    acyclic. This will only traverse ordered region levels (strictly
-    increasing region level id) and thus skips non-administrative region
-    levels.
-
-    Parameters
-    ----------
-    access_token : string
-    api_host : string
-    region_id : integer
-    descendant_level : integer
-        The region level of interest. See REGION_LEVELS constant.
-    include_historical : boolean
-        option to include historical regions
-
-    Returns
-    -------
-    list of dicts
-
-        Example::
-
-            [{
-                'id': 13100,
-                'contains': [139839, 139857, ...],
-                'name': 'Wisconsin',
-                'level': 4
-            } , {
-                'id': 13101,
-                'contains': [139891, 139890, ...],
-                'name': 'Wyoming',
-                'level': 4
-            }, ...]
-
-        See output of lookup()
-
-    """
->>>>>>> 56d0ed5c
     descendants = []
     region = lookup(access_token, api_host, 'regions', region_id)
     for member_id in region['contains']:
