"""Base module for making API requests.

Client, GroClient, CropModel, and BatchClient all build on top of endpoints
exposed in this module. Helper functions or shims or derivative functionality
should appear in the client classes rather than here.
"""

from builtins import map
from builtins import str
from api.client import cfg
import json
import logging
import requests
import time
try:
    # functools are native in Python 3.2.3+
    from functools import lru_cache as memoize
except ImportError:
    from backports.functools_lru_cache import lru_cache as memoize

CROP_CALENDAR_METRIC_ID = 2260063

REGION_LEVELS = {
    'world': 1,
    'continent': 2,
    'country': 3,
    'province': 4,  # Equivalent to state in the United States
    'district': 5,  # Equivalent to county in the United States
    'city': 6,
    'market': 7,
    'other': 8,
    'coordinate': 9
}


def get_default_logger():
    """Get a logging object using the default log level set in cfg.

    https://docs.python.org/3/library/logging.html

    Returns
    -------
    logger : logging.Logger

    """
    logger = logging.getLogger(__name__)
    logger.setLevel(cfg.DEFAULT_LOG_LEVEL)
    if not logger.handlers:
        stderr_handler = logging.StreamHandler()
        logger.addHandler(stderr_handler)
    return logger


def get_access_token(api_host, user_email, user_password, logger=None):
    """Request an access token.

    Parameters
    ----------
    api_host : string
        The API host's url, excluding 'https://'
        ex. 'api.gro-intelligence.com'
    user_email : string
        Email address associated with user's Gro account
    user_password : string
        Password for user's Gro account
    logger : logging.Logger
        Alternative logger object if wanting to use a non-default one.
        Otherwise get_default_logger() will be used.

    Returns
    -------
    accessToken : string

    """
    retry_count = 0
    if not logger:
        logger = get_default_logger()
    while retry_count < cfg.MAX_RETRIES:
        get_api_token = requests.post('https://' + api_host + '/api-token',
                                      data={'email': user_email,
                                            'password': user_password})
        if get_api_token.status_code == 200:
            logger.debug('Authentication succeeded in get_access_token')
            return get_api_token.json()['data']['accessToken']
        else:
            logger.warning('Error in get_access_token: {}'.format(
                get_api_token))
        retry_count += 1
    raise Exception('Giving up on get_access_token after {0} tries.'.format(
        retry_count))


def redirect(old_params, migration):
    """Update query parameters to follow a redirection response from the API.

    >>> redirect(
    ...     {'metricId': 14, 'sourceId': 2, 'itemId': 145},
    ...     {'old_metric_id': 14, 'new_metric_id': 15, 'source_id': 2}
    ... ) == {'sourceId': 2, 'itemId': 145, 'metricId': 15}
    True

    Parameters
    ----------
    old_params : dict
        The original parameters provided to the API request
    migration : dict
        The body of the 301 response indicating which of the inputs have been
        migrated and what values they have been migrated to

    Returns
    -------
    new_params : dict
        The mutated params object with values replaced according to the
        redirection instructions provided by the API

    """
    new_params = old_params.copy()
    for migration_key in migration:
        split_mig_key = migration_key.split('_')
        if split_mig_key[0] == 'new':
            param_key = snake_to_camel('_'.join([split_mig_key[1], 'id']))
            new_params[param_key] = migration[migration_key]
    return new_params


def get_data(url, headers, params=None, logger=None):
    """General 'make api request' function.

    Assigns headers and builds in retries and logging.

    Parameters
    ----------
    url : string
    headers : dict
    params : dict
    logger : logging.Logger

    Returns
    -------
    data : list or dict

    """
    base_log_record = dict(route=url, params=params)
    retry_count = 0
    if not logger:
        logger = get_default_logger()
        logger.debug(url)
        logger.debug(params)
    while retry_count < cfg.MAX_RETRIES:
        start_time = time.time()
        data = requests.get(url, params=params, headers=headers, timeout=None)
        elapsed_time = time.time() - start_time
        log_record = dict(base_log_record)
        log_record['elapsed_time_in_ms'] = 1000 * elapsed_time
        log_record['retry_count'] = retry_count
        log_record['status_code'] = data.status_code
        if data.status_code == 200:
            logger.debug('OK', extra=log_record)
            return data
        if data.status_code == 204:
            logger.warning('No Content', extra=log_record)
            return data
        retry_count += 1
        log_record['tag'] = 'failed_gro_api_request'
        if retry_count < cfg.MAX_RETRIES:
            logger.warning(data.text, extra=log_record)
        if data.status_code == 429:
            time.sleep(2 ** retry_count)  # Exponential backoff before retrying
        elif data.status_code == 301:
            new_params = redirect(params, data.json()['data'][0])
            logger.warning('Redirecting {} to {}'.format(params, new_params), extra=log_record)
            params = new_params
        elif data.status_code in [404, 401, 500]:
            break
        else:
            logger.error('{}'.format(data), extra=log_record)
    raise Exception('Giving up on {} after {} tries: {}.'.format(
        url, retry_count, data))


@memoize(maxsize=None)
def get_available(access_token, api_host, entity_type):
    """List the first 5000 available entities of the given type.

    Parameters
    ----------
    access_token : string
    api_host : string
    entity_type : string
        'items', 'metrics', or 'regions'

    Returns
    -------
    data : list of dicts

        Example::

            [ { 'id': 0, 'contains': [1, 2, 3], 'name': 'World', 'level': 1},
            { 'id': 1, 'contains': [4, 5, 6], 'name': 'Asia', 'level': 2},
            ... ]

    """
    url = '/'.join(['https:', '', api_host, 'v2', entity_type])
    headers = {'authorization': 'Bearer ' + access_token}
    resp = get_data(url, headers)
    return resp.json()['data']


def list_available(access_token, api_host, selected_entities):
    """List available entities given some selected entities.

    Given one or more selections, return entities combinations that have
    data for the given selections.

    Parameters
    ----------
    access_token : string
    api_host : string
    selected_entities : dict

        Example::

            { 'metric_id': 123, 'item_id': 456, 'source_id': 7 }

        Keys may include: metric_id, item_id, region_id, partner_region_id,
        source_id, frequency_id

    Returns
    -------
    list of dicts

        Example::

            [ { 'metric_id': 11078, 'metric_name': 'Export Value (currency)',
                'item_id': 274, 'item_name': 'Corn',
                'region_id': 1215, 'region_name': 'United States',
                'source_id': 15, 'source_name': 'USDA GATS' },
            { ... },
            ... ]

    """
    url = '/'.join(['https:', '', api_host, 'v2/entities/list'])
    headers = {'authorization': 'Bearer ' + access_token}
    params = dict([(snake_to_camel(key), value)
                   for (key, value) in list(selected_entities.items())])
    resp = get_data(url, headers, params)
    try:
        return resp.json()['data']
    except KeyError:
        raise Exception(resp.text)


@memoize(maxsize=None)
def lookup(access_token, api_host, entity_type, entity_id):
    """Retrieve details about a given id of type entity_type.

    https://github.com/gro-intelligence/api-client/wiki/Entities-Definition

    Parameters
    ----------
    access_token : string
    api_host : string
    entity_type : string
        'items', 'metrics', 'regions', 'units', 'frequencies', or 'sources'
    entity_id : int

    Returns
    -------
    dict

        Example::

            { 'id': 274,
              'contains': [779, 780, ...]
              'name': 'Corn',
              'definition': ('The seeds of the widely cultivated corn plant <i>Zea mays</i>, which'
                           ' is one of the world\'s most popular grains.') }

    """
    url = '/'.join(['https:', '', api_host, 'v2', entity_type, str(entity_id)])
    headers = {'authorization': 'Bearer ' + access_token}
    resp = get_data(url, headers)
    try:
        return resp.json()['data']
    except KeyError:
        raise Exception(resp.text)


@memoize(maxsize=None)
def snake_to_camel(term):
    """Convert a string from snake_case to camelCase.

    >>> snake_to_camel('hello_world')
    'helloWorld'

    Parameters
    ----------
    term : string

    Returns
    -------
    string

    """
    camel = term.split('_')
    return ''.join(camel[:1] + list([x[0].upper()+x[1:] for x in camel[1:]]))


def get_params_from_selection(**selection):
    """Construct http request params from dict of entity selections.

    For use with get_data_series() and rank_series_by_source().

    >>> get_params_from_selection(
    ...     metric_id=123, item_id=456, unit_id=14
    ... ) == { 'itemId': 456, 'metricId': 123 }
    True

    Parameters
    ----------
    metric_id : integer, optional
    item_id : integer, optional
    region_id : integer, optional
    partner_region_id : integer, optional
    source_id : integer, optional
    frequency_id : integer, optional
    start_date: string, optional
    end_date: string, optional

    Returns
    -------
    dict
        selections with valid keys converted to camelcase and invalid ones filtered out

    """
    params = {}
    for key, value in list(selection.items()):
        if key in ('region_id', 'partner_region_id', 'item_id', 'metric_id',
                   'source_id', 'frequency_id', 'start_date', 'end_date'):
            params[snake_to_camel(key)] = value
    return params


def get_crop_calendar_params(**selection):
    """Construct http request params from dict of entity selections.

    For use with get_crop_calendar_data_points()

    >>> get_crop_calendar_params(
    ...     metric_id=123, item_id=456, region_id=14
    ... ) == { 'itemId': 456, 'regionId': 14 }
    True

    Parameters
    ----------
    item_id : integer
    region_id : integer

    Returns
    -------
    dict
        selections with valid keys converted to camelcase and invalid ones
        filtered out

    """
    params = {}
    for key, value in list(selection.items()):
        if key in ('region_id', 'item_id'):
            params[snake_to_camel(key)] = value
    return params


def get_data_call_params(**selection):
    """Construct http request params from dict of entity selections.

    For use with get_data_points().

    >>> get_data_call_params(
    ...     metric_id=123, start_date='2012-01-01', unit_id=14
    ... ) == {'startDate': '2012-01-01', 'metricId': 123}
    True

    Parameters
    ----------
    metric_id : integer
    item_id : integer
    region_id : integer
    partner_region_id : integer
    source_id : integer
    frequency_id : integer
    start_date : string, optional
    end_date : string, optional
    show_revisions : boolean, optional
    insert_null : boolean, optional
    at_time : string, optional

    Returns
    -------
    dict
        selections with valid keys converted to camelcase and invalid ones filtered out

    """
    params = get_params_from_selection(**selection)
    for key, value in list(selection.items()):
        if key in ('start_date', 'end_date', 'show_revisions', 'insert_null', 'at_time'):
            params[snake_to_camel(key)] = value
    return params


def get_data_series(access_token, api_host, **selection):
    """Get available data series for the given selections.

    https://github.com/gro-intelligence/api-client/wiki/Data-Series-Definition

    Parameters
    ----------
    access_token : string
    api_host : string
    metric_id : integer, optional
    item_id : integer, optional
    region_id : integer, optional
    partner_region_id : integer, optional
    source_id : integer, optional
    frequency_id : integer, optional

    Returns
    -------
    list of dicts

        Example::

            [{ 'metric_id': 2020032, 'metric_name': 'Seed Use',
               'item_id': 274, 'item_name': 'Corn',
               'region_id': 1215, 'region_name': 'United States',
               'source_id': 24, 'source_name': 'USDA FEEDGRAINS',
               'frequency_id': 7,
               'start_date': '1975-03-01T00:00:00.000Z', 'end_date': '2018-05-31T00:00:00.000Z'
            }, { ... }, ... ]

    """
    logger = get_default_logger()
    url = '/'.join(['https:', '', api_host, 'v2/data_series/list'])
    headers = {'authorization': 'Bearer ' + access_token}
    params = get_params_from_selection(**selection)
    resp = get_data(url, headers, params)
    try:
        response = resp.json()['data']
        if any((series.get('metadata', {}).get('includes_historical_region', False)) for series in response):
            logger.warning('Some of the regions in your data call are historical, with boundaries that may be outdated. The regions may have overlapping values with current regions')
        return response
    except KeyError:
        raise Exception(resp.text)


def get_source_ranking(access_token, api_host, series):
    """Given a series, return a list of ranked sources.

    :param access_token: API access token.
    :param api_host: API host.
    :param series: Series to calculate source raking for.
    :return: List of sources that match the series parameters, sorted by rank.
    """
    def make_key(key):
        if key not in ('startDate', 'endDate'):
            return key + 's'
        return key
    params = dict((make_key(k), v) for k, v in iter(list(
        get_params_from_selection(**series).items())))
    url = '/'.join(['https:', '', api_host, 'v2/available/sources'])
    headers = {'authorization': 'Bearer ' + access_token}
    return get_data(url, headers, params).json()


def rank_series_by_source(access_token, api_host, series_list):
    """Given a list of series selections, for each unique combination
    excluding source, expand to all available sources and return them
    in ranked order.  The orders corresponds to how well that source
    covers the selection (items, metrics, regions, and time range and
    frequency).

    Parameters
    ----------
    access_token : string
    api_host : api_host
    series_list : list of dicts
        See output of get_data_series()

    Yields
    ------
    dict
        The input series_list X each possible source, ordered by coverage

    """
    # We sort the internal tuple representations of the dictionaries because
    # otherwise when we call set() we end up with duplicates if iteritems()
    # returns a different order for the same dictionary. See test case.
    selections_sorted = set(tuple(sorted(
        [k_v for k_v in iter(list(single_series.items()))
         if k_v[0] not in ('source_id', 'source_name')],
        key=lambda x: x[0])) for single_series in series_list)

    for series in map(dict, selections_sorted):
        try:
            source_ids = get_source_ranking(access_token, api_host, series)
        except ValueError:
            continue  # empty response
        for source_id in source_ids:
            # Make a copy to avoid passing the same reference each time.
            series_with_source = dict(series)
            series_with_source['source_id'] = source_id
            yield series_with_source

def format_crop_calendar_response(resp):
    """Make cropcalendar output a format similar to get_data_points().

    >>> format_crop_calendar_response([{
    ...     'metricId': 2260063,
    ...     'itemId': 274,
    ...     'regionId': 13051,
    ...     'sourceId': 5,
    ...     'frequencyId': 15,
    ...     'data': [{
    ...         'sageItem': 'Corn',
    ...         'plantingStartDate': '2000-03-04',
    ...         'plantingEndDate': '2000-05-17',
    ...         'harvestingStartDate': '2000-07-20',
    ...         'harvestingEndDate': '2000-11-01',
    ...         'multiYear': False
    ...     }]
    ... }]) == [{
    ...     'metric_id': 2260063,
    ...     'item_id': 274,
    ...     'region_id': 13051,
    ...     'frequency_id': 15,
    ...     'source_id': 5,
    ...     'start_date': '2000-03-04',
    ...     'end_date': '2000-05-17',
    ...     'value': 'planting',
    ...     'input_unit_id': None,
    ...     'input_unit_scale': None,
    ...     'reporting_date': None
    ... }, {
    ...     'metric_id': 2260063,
    ...     'item_id': 274,
    ...     'region_id': 13051,
    ...     'frequency_id': 15,
    ...     'source_id': 5,
    ...     'start_date': '2000-07-20',
    ...     'end_date': '2000-11-01',
    ...     'value': 'harvesting',
    ...     'input_unit_id': None,
    ...     'input_unit_scale': None,
    ...     'reporting_date': None
    ... }]
    True

    Parameters
    ----------
    resp : list of dicts
        The output from /v2/cropcalendar/data. See doctest

    Returns
    -------
    points : list of dicts
        The input ``resp`` dicts with keys modified to match the get_data_points
        output keys. Splits each point with plantingStartDate, plantingEndDate,
        harvestingStartDate, and harvestingEndDate into two points with start
        and end date where the value is the state of the crop as a string.

    """
    points = []
    for point in resp:
        # A single point may have multiple data entries if there are multiple
        # harvests
        for dataEntry in point['data']:
            # Some start/end dates can be undefined (ex: {regionId: 12314,
            # itemId: 95} - Wheat in Alta, Russia). Those are returned as empty
            # strings, so here I am checking for that and replacing those cases
            # with Nones. Also, in some cases both start AND end are undefined,
            # in which case I am excluding the data point entirely.
            if (dataEntry['plantingStartDate'] != '' or
                    dataEntry['plantingEndDate'] != ''):
                points.append({
                    'metric_id': point['metricId'],
                    'item_id': point['itemId'],
                    'region_id': point['regionId'],
                    'frequency_id': point['frequencyId'],
                    'source_id': point['sourceId'],
                    'start_date': (dataEntry['plantingStartDate']
                                   if dataEntry['plantingStartDate'] != ''
                                   else None),
                    'end_date': (dataEntry['plantingEndDate']
                                 if dataEntry['plantingEndDate'] != ''
                                 else None),
                    'value': 'planting',
                    'input_unit_id': None,
                    'input_unit_scale': None,
                    'reporting_date': None
                })
            if (dataEntry['harvestingStartDate'] != '' or
                    dataEntry['harvestingEndDate'] != ''):
                points.append({
                    'metric_id': point['metricId'],
                    'item_id': point['itemId'],
                    'region_id': point['regionId'],
                    'frequency_id': point['frequencyId'],
                    'source_id': point['sourceId'],
                    'start_date': (dataEntry['harvestingStartDate']
                                   if dataEntry['harvestingStartDate'] != ''
                                   else None),
                    'end_date': (dataEntry['harvestingEndDate']
                                 if dataEntry['harvestingEndDate'] != ''
                                 else None),
                    'value': 'harvesting',
                    'input_unit_id': None,
                    'input_unit_scale': None,
                    'reporting_date': None
                })
    return points


def get_crop_calendar_data_points(access_token, api_host, **selection):
    """Get crop calendar data.

    Has different input/output from the regular /v2/data call, so this
    normalizes the interface and output format to make compatible
    get_data_points().

    Parameters
    ----------
    access_token : string
    api_host : string
    selection : dict
        See get_crop_calendar_params() input

    Returns
    -------
    list of dicts
        See format_crop_calendar_response() output

    """
    headers = {'authorization': 'Bearer ' + access_token}
    url = '/'.join(['https:', '', api_host, 'v2/cropcalendar/data'])
    params = get_crop_calendar_params(**selection)
    resp = get_data(url, headers, params)
    return format_crop_calendar_response(resp.json())


def get_data_points(access_token, api_host, **selection):
    """Get all the data points for a given selection.

    https://github.com/gro-intelligence/api-client/wiki/Data-Point-Definition

    Parameters
    ----------
    access_token : string
    api_host : string
    metric_id : integer
    item_id : integer
    region_id : integer
    partner_region_id : integer
    source_id : integer
    frequency_id : integer
    start_date : string, optional
        all points with start dates equal to or after this date
    end_date : string, optional
        all points with end dates equal to or after this date
    show_revisions : boolean, optional
        False by default, meaning only the latest value for each period. If true, will return all
        values for a given period, differentiated by the `reporting_date` field.
    insert_null : boolean, optional
        False by default. If True, will include a data point with a None value for each period
        that does not have data.
    at_time : string, optional
        Estimate what data would have been available via Gro at a given time in the past. See
        /api/client/samples/at-time-query-examples.ipynb for more details.

    Returns
    -------
    list of dicts

        Example::

            [ {
                "start_date": "2000-01-01T00:00:00.000Z",
                "end_date": "2000-12-31T00:00:00.000Z",
                "value": 251854000,
                "input_unit_id": 14,
                "input_unit_scale": 1,
                "metric_id": 860032,
                "item_id": 274,
                "region_id": 1215,
                "frequency_id": 9,
                "unit_id": 14
            }, ...]

    """
    if(selection['metric_id'] == CROP_CALENDAR_METRIC_ID):
        return get_crop_calendar_data_points(access_token, api_host,
                                             **selection)

    headers = {'authorization': 'Bearer ' + access_token}
    url = '/'.join(['https:', '', api_host, 'v2/data'])
    params = get_data_call_params(**selection)
    resp = get_data(url, headers, params)
    return resp.json()


@memoize(maxsize=None)
def universal_search(access_token, api_host, search_terms):
    """Search across all entity types for the given terms.

    Parameters
    ----------
    access_token : string
    api_host : string
    search_terms : string

    Returns
    -------
    list of [id, entity_type] pairs

        Example::

            [[5604, 'item'], [10204, 'item'], [410032, 'metric'], ....]

    """
    url_pieces = ['https:', '', api_host, 'v2/search']
    url = '/'.join(url_pieces)
    headers = {'authorization': 'Bearer ' + access_token}
    resp = get_data(url, headers, {'q': search_terms})
    return resp.json()


@memoize(maxsize=None)
def search(access_token, api_host, entity_type, search_terms):
    """Search for the given search term. Better matches appear first.

    Parameters
    ----------
    access_token : string
    api_host : string
    entity_type : string
        One of: 'metrics', 'items', 'regions', or 'sources'
    search_terms : string

    Returns
    -------
    list of dicts

        Example::

            [{'id': 5604}, {'id': 10204}, {'id': 10210}, ....]

    """
    url = '/'.join(['https:', '', api_host, 'v2/search', entity_type])
    headers = {'authorization': 'Bearer ' + access_token}
    resp = get_data(url, headers, {'q': search_terms})
    return resp.json()


def search_and_lookup(access_token, api_host, entity_type, search_terms, num_results=10):
    """Search for the given search terms and look up their details.

    For each result, yield a dict of the entity and it's properties:
    { 'id': <integer id of entity, unique within this entity type>,
        'name':    <string canonical name>
        'contains': <array of ids of entities that are contained in this one>,
        ....
        <other properties> }

    Parameters
    ----------
    access_token : string
    api_host : string
    entity_type : string
        One of: 'metrics', 'items', 'regions', or 'sources'
    search_terms : string
    num_results: int
        Maximum number of results to return

    Yields
    ------
    dict
        Result from search() passed to lookup() to get additional details. For example::

            { 'id': 274, 'contains': [779, 780, ...] 'name': 'Corn',
            'definition': 'The seeds of the widely cultivated...' }

        See output of lookup(). Note that as with search(), the first result is
        the best match for the given search term(s).

    """
    search_results = search(access_token, api_host, entity_type, search_terms)
    for result in search_results[:num_results]:
        yield lookup(access_token, api_host, entity_type, result['id'])


def lookup_belongs(access_token, api_host, entity_type, entity_id):
    """Look up details of entities containing the given entity.

    Parameters
    ----------
    access_token : string
    api_host : string
    entity_type : string
        One of: 'metrics', 'items', or 'regions'
    entity_id : integer

    Yields
    ------
    dict
        Result of lookup() on each entity the given entity belongs to.

        For example: For the region 'United States', one yielded result will be for
        'North America.' The format of which matches the output of lookup()::

            { 'id': 15,
              'contains': [ 1008, 1009, 1012, 1215, ... ],
              'name': 'North America',
              'level': 2 }

    """
    url = '/'.join(['https:', '', api_host, 'v2', entity_type, 'belongs-to'])
    params = {'ids': str(entity_id)}
    headers = {'authorization': 'Bearer ' + access_token}
    resp = get_data(url, headers, params)
    for parent_entity_id in resp.json().get('data').get(str(entity_id), []):
        yield lookup(access_token, api_host, entity_type, parent_entity_id)


def get_geo_centre(access_token, api_host, region_id):
    """Given a region ID, return the geographic centre in degrees lat/lon.

    Parameters
    ----------
    access_token : string
    api_host : string
    region_id : integer

    Returns
    -------
    list of dicts

        Example::

            [{ 'centre': [ 45.7228, -112.996 ], 'regionId': 1215, 'regionName': 'United States' }]

    """
    url = '/'.join(['https:', '', api_host, 'v2/geocentres?regionIds=' +
                    str(region_id)])
    headers = {'authorization': 'Bearer ' + access_token}
    resp = get_data(url, headers)
    return resp.json()['data']


@memoize(maxsize=None)
def get_geojson(access_token, api_host, region_id):
    """Given a region ID, return a geojson shape information

    Parameters
    ----------
    access_token : string
    api_host : string
    region_id : integer

    Returns
    -------
    a geojson object e.g.
    { 'type': 'GeometryCollection',
      'geometries': [{'type': 'MultiPolygon',
                      'coordinates': [[[[-38.394, -4.225], ...]]]}, ...]}
    or None if not found.
    """
    url = '/'.join(['https:', '', api_host, 'v2/geocentres?includeGeojson=True&regionIds=' +
                    str(region_id)])
    headers = {'authorization': 'Bearer ' + access_token}
    resp = get_data(url, headers)
    for region in resp.json()['data']:
        return json.loads(region['geojson'])
    return None


def get_descendant_regions(access_token, api_host, region_id,
                           descendant_level, include_historical=True):
    """Look up details of regions of the given level contained by a region.

    Given any region by id, recursively get all the descendant regions
    that are of the specified level.

    This takes advantage of the assumption that region graph is
    acyclic. This will only traverse ordered region levels (strictly
    increasing region level id) and thus skips non-administrative region
    levels.

    Parameters
    ----------
    access_token : string
    api_host : string
    region_id : integer
    descendant_level : integer
        The region level of interest. See REGION_LEVELS constant.
    include_historical : boolean
        option to include historical regions

    Returns
    -------
    list of dicts

        Example::

            [{
                'id': 13100,
                'contains': [139839, 139857, ...],
                'name': 'Wisconsin',
                'level': 4
            } , {
                'id': 13101,
                'contains': [139891, 139890, ...],
                'name': 'Wyoming',
                'level': 4
            }, ...]

        See output of lookup()

    """
    descendants = []
    region = lookup(access_token, api_host, 'regions', region_id)
    for member_id in region['contains']:
        member = lookup(access_token, api_host, 'regions', member_id)
<<<<<<< HEAD
        if not descendant_level or descendant_level == member['level']:
=======
        if (not include_historical and member['historical']):
            pass
        elif descendant_level == member['level']:
>>>>>>> 041aa8f0
            descendants.append(member)
        if not descendant_level or member['level'] < descendant_level:
            descendants += get_descendant_regions(
                access_token, api_host, member_id, descendant_level, include_historical)
    return descendants


if __name__ == '__main__':
    # To run doctests:
    # $ python lib.py -v
    import doctest
    doctest.testmod(optionflags=doctest.NORMALIZE_WHITESPACE | doctest.ELLIPSIS)<|MERGE_RESOLUTION|>--- conflicted
+++ resolved
@@ -928,13 +928,9 @@
     region = lookup(access_token, api_host, 'regions', region_id)
     for member_id in region['contains']:
         member = lookup(access_token, api_host, 'regions', member_id)
-<<<<<<< HEAD
-        if not descendant_level or descendant_level == member['level']:
-=======
         if (not include_historical and member['historical']):
             pass
         elif descendant_level == member['level']:
->>>>>>> 041aa8f0
             descendants.append(member)
         if not descendant_level or member['level'] < descendant_level:
             descendants += get_descendant_regions(
