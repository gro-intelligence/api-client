"""Base module for making API requests.

Client, GroClient, CropModel, and BatchClient all build on top of endpoints
exposed in this module. Helper functions or shims or derivative functionality
should appear in the client classes rather than here.
"""

from builtins import map
from builtins import str
from api.client import cfg
import json
import re
import logging
import requests
import time
import platform
from pkg_resources import get_distribution, DistributionNotFound
try:
    # functools are native in Python 3.2.3+
    from functools import lru_cache as memoize
except ImportError:
    from backports.functools_lru_cache import lru_cache as memoize

REGION_LEVELS = {
    'world': 1,
    'continent': 2,
    'country': 3,
    'province': 4,  # Equivalent to state in the United States
    'district': 5,  # Equivalent to county in the United States
    'city': 6,
    'market': 7,
    'other': 8,
    'coordinate': 9
}


class APIError(Exception):
    def __init__(self, response, retry_count, url, params):
        self.response = response
        self.retry_count = retry_count
        self.url = url
        self.params = params
        self.status_code = self.response.status_code
        try:
            json_content = self.response.json()
            # 'error' should be something like 'Not Found' or 'Bad Request'
            self.message = json_content.get('error', '')
            # Some error responses give additional info.
            # For example, a 400 Bad Request might say "metricId is required"
            if 'message' in json_content:
                self.message += ': {}'.format(json_content['message'])
        except Exception:
            # If the error message can't be parsed, fall back to a generic "giving up" message.
            self.message = 'Giving up on {} after {} {}: {}'.format(self.url, self.retry_count,
                                                                    'try' if self.retry_count == 1
                                                                    else 'tries', response)


@memoize(maxsize=None)
def camel_to_snake(term):
    """Convert a string from camelCase to snake_case.

    >>> camel_to_snake('partnerRegionId')
    'partner_region_id'

    >>> camel_to_snake('partner_region_id')
    'partner_region_id'

    Parameters
    ----------
    term : string
        A camelCase string
    Returns
    -------
    string
        A new snake_case string

    """
    return re.sub('([a-z0-9])([A-Z])', r'\1_\2', re.sub('(.)([A-Z][a-z]+)', r'\1_\2', term)).lower()


def camel_to_snake_dict(obj):
    """Convert a dictionary's keys from camelCase to snake_case.

    >>> camel_to_snake_dict({'belongsTo': {'metricId': 4}})
    {'belongs_to': {'metricId': 4}}

    Parameters
    ----------
    term : dict
        A dictionary with camelCase keys

    Returns
    -------
    dict
        A new dictionary with snake_case keys

    """
    return dict((camel_to_snake(key), value) for key, value in obj.items())


def get_default_logger():
    """Get a logging object using the default log level set in cfg.

    https://docs.python.org/3/library/logging.html

    Returns
    -------
    logger : logging.Logger

    """
    logger = logging.getLogger(__name__)
    logger.setLevel(cfg.DEFAULT_LOG_LEVEL)
    if not logger.handlers:
        stderr_handler = logging.StreamHandler()
        logger.addHandler(stderr_handler)
    return logger


def get_access_token(api_host, user_email, user_password, logger=None):
    """Request an access token.

    Parameters
    ----------
    api_host : string
        The API host's url, excluding 'https://'
        ex. 'api.gro-intelligence.com'
    user_email : string
        Email address associated with user's Gro account
    user_password : string
        Password for user's Gro account
    logger : logging.Logger
        Alternative logger object if wanting to use a non-default one.
        Otherwise get_default_logger() will be used.

    Returns
    -------
    accessToken : string

    """
    retry_count = 0
    if not logger:
        logger = get_default_logger()
    while retry_count < cfg.MAX_RETRIES:
        get_api_token = requests.post('https://' + api_host + '/api-token',
                                      data={'email': user_email,
                                            'password': user_password})
        if get_api_token.status_code == 200:
            logger.debug('Authentication succeeded in get_access_token')
            return get_api_token.json()['data']['accessToken']
        else:
            logger.warning('Error in get_access_token: {}'.format(get_api_token))
        retry_count += 1
    raise Exception('Giving up on get_access_token after {0} tries.'.format(
        retry_count))


def redirect(old_params, migration):
    """Update query parameters to follow a redirection response from the API.

    >>> redirect(
    ...     {'metricId': 14, 'sourceId': 2, 'itemId': 145},
    ...     {'old_metric_id': 14, 'new_metric_id': 15, 'source_id': 2}
    ... ) == {'sourceId': 2, 'itemId': 145, 'metricId': 15}
    True

    Parameters
    ----------
    old_params : dict
        The original parameters provided to the API request
    migration : dict
        The body of the 301 response indicating which of the inputs have been
        migrated and what values they have been migrated to

    Returns
    -------
    new_params : dict
        The mutated params object with values replaced according to the
        redirection instructions provided by the API

    """
    new_params = old_params.copy()
    for migration_key in migration:
        split_mig_key = migration_key.split('_')
        if split_mig_key[0] == 'new':
            param_key = snake_to_camel('_'.join([split_mig_key[1], 'id']))
            new_params[param_key] = migration[migration_key]
    return new_params


def get_version_info():
    versions = dict()

    # retrieve python version and api client version
    versions['python-version'] = platform.python_version()
    try:
        versions['api-client-version'] = get_distribution('gro').version
    except DistributionNotFound:
        # package is not installed
        pass
    return versions


def get_data(url, headers, params=None, logger=None):
    """General 'make api request' function.

    Assigns headers and builds in retries and logging.

    Parameters
    ----------
    url : string
    headers : dict
    params : dict
    logger : logging.Logger

    Returns
    -------
    data : list or dict

    """
    base_log_record = dict(route=url, params=params)
    retry_count = 0

    # append version info
    headers.update(get_version_info())

    if not logger:
        logger = get_default_logger()
        logger.debug(url)
        logger.debug(params)
    while retry_count < cfg.MAX_RETRIES:
        start_time = time.time()
<<<<<<< HEAD
        try:
            data = requests.get(url, params=params, headers=headers, timeout=None)
            elapsed_time = time.time() - start_time
            log_record = dict(base_log_record)
            log_record['elapsed_time_in_ms'] = 1000 * elapsed_time
            log_record['retry_count'] = retry_count
            log_record['status_code'] = data.status_code
            if data.status_code == 200:
                logger.debug('OK', extra=log_record)
                return data
            log_record['tag'] = 'failed_gro_api_request'
            msg = data.text
            if data.status_code in [429, 503, 504]: # timeouts and rate limiting
                time.sleep(2 ** retry_count)  # Exponential backoff before retrying
            elif data.status_code == 301:
                params = redirect(params, data.json()['data'][0])
            else:
                data.raise_for_status()
        except (requests.ConnectionError, requests.Timeout) as e:
            msg = e
        logger.warning(msg, extra=log_record)

        retry_count += 1
    raise Exception(
        'Giving up on {} after {} tries. Error is: {}.'.format(url, log_record['retry_count'], data.text)
    )

=======
        response = requests.get(url, params=params, headers=headers, timeout=None)
        elapsed_time = time.time() - start_time
        log_record = dict(base_log_record)
        log_record['elapsed_time_in_ms'] = 1000 * elapsed_time
        log_record['retry_count'] = retry_count
        log_record['status_code'] = response.status_code
        if response.status_code == 200:
            logger.debug('OK', extra=log_record)
            return response
        if response.status_code == 204:
            logger.warning('No Content', extra=log_record)
            return response
        retry_count += 1
        log_record['tag'] = 'failed_gro_api_request'
        if retry_count < cfg.MAX_RETRIES:
            logger.warning(response.text, extra=log_record)
        if response.status_code == 429:
            time.sleep(2 ** retry_count)  # Exponential backoff before retrying
        elif response.status_code == 301:
            new_params = redirect(params, response.json()['data'][0])
            logger.warning('Redirecting {} to {}'.format(params, new_params), extra=log_record)
            params = new_params
        elif response.status_code in [400, 401, 404, 500]:
            break
        else:
            logger.error('{}'.format(response), extra=log_record)
    raise APIError(response, retry_count, url, params)
>>>>>>> fc39206b


@memoize(maxsize=None)
def get_allowed_units(access_token, api_host, metric_id, item_id):
    url = '/'.join(['https:', '', api_host, 'v2/units/allowed'])
    headers = {'authorization': 'Bearer ' + access_token}
    params = {'metricIds': metric_id}
    if item_id:
        params['itemIds'] = item_id
    resp = get_data(url, headers, params)
    return [unit['id'] for unit in resp.json()['data']]


@memoize(maxsize=None)
def get_available(access_token, api_host, entity_type):
    url = '/'.join(['https:', '', api_host, 'v2', entity_type])
    headers = {'authorization': 'Bearer ' + access_token}
    resp = get_data(url, headers)
    return resp.json()['data']


def list_available(access_token, api_host, selected_entities):
    url = '/'.join(['https:', '', api_host, 'v2/entities/list'])
    headers = {'authorization': 'Bearer ' + access_token}
    params = dict([(snake_to_camel(key), value)
                   for (key, value) in list(selected_entities.items())])
    resp = get_data(url, headers, params)
    try:
        return resp.json()['data']
    except KeyError:
        raise Exception(resp.text)


@memoize(maxsize=None)
def lookup(access_token, api_host, entity_type, entity_id):
    url = '/'.join(['https:', '', api_host, 'v2', entity_type, str(entity_id)])
    headers = {'authorization': 'Bearer ' + access_token}
    resp = get_data(url, headers)
    try:
        return resp.json()['data']
    except KeyError:
        raise Exception(resp.text)


@memoize(maxsize=None)
def snake_to_camel(term):
    """Convert a string from snake_case to camelCase.

    >>> snake_to_camel('hello_world')
    'helloWorld'

    Parameters
    ----------
    term : string

    Returns
    -------
    string

    """
    camel = term.split('_')
    return ''.join(camel[:1] + list([x[0].upper()+x[1:] for x in camel[1:]]))


def get_params_from_selection(**selection):
    """Construct http request params from dict of entity selections.

    For use with get_data_series() and rank_series_by_source().

    >>> get_params_from_selection(
    ...     metric_id=123, item_id=456, unit_id=14
    ... ) == { 'itemId': 456, 'metricId': 123 }
    True

    Parameters
    ----------
    metric_id : integer, optional
    item_id : integer, optional
    region_id : integer, optional
    partner_region_id : integer, optional
    source_id : integer, optional
    frequency_id : integer, optional
    start_date: string, optional
    end_date: string, optional

    Returns
    -------
    dict
        selections with valid keys converted to camelcase and invalid ones filtered out

    """
    params = {}
    for key, value in list(selection.items()):
        if key in ('region_id', 'partner_region_id', 'item_id', 'metric_id',
                   'source_id', 'frequency_id', 'start_date', 'end_date'):
            params[snake_to_camel(key)] = value
    return params


def get_data_call_params(**selection):
    """Construct http request params from dict of entity selections.

    For use with get_data_points().

    >>> get_data_call_params(
    ...     metric_id=123, start_date='2012-01-01', unit_id=14
    ... ) == {'startDate': '2012-01-01', 'metricId': 123, 'responseType': 'list_of_series'}
    True

    Parameters
    ----------
    metric_id : integer
    item_id : integer
    region_id : integer
    partner_region_id : integer
    source_id : integer
    frequency_id : integer
    start_date : string, optional
    end_date : string, optional
    show_revisions : boolean, optional
    insert_null : boolean, optional
    at_time : string, optional

    Returns
    -------
    dict
        selections with valid keys converted to camelcase and invalid ones filtered out

    """
    params = get_params_from_selection(**selection)
    for key, value in list(selection.items()):
        if key in ('start_date', 'end_date', 'show_revisions', 'insert_null', 'at_time'):
            params[snake_to_camel(key)] = value
    params['responseType'] = 'list_of_series'
    return params


def get_data_series(access_token, api_host, **selection):
    logger = get_default_logger()
    url = '/'.join(['https:', '', api_host, 'v2/data_series/list'])
    headers = {'authorization': 'Bearer ' + access_token}
    params = get_params_from_selection(**selection)
    resp = get_data(url, headers, params)
    try:
        response = resp.json()['data']
        if any((series.get('metadata', {}).get('includes_historical_region', False)) for series in response):
            logger.warning('Some of the regions in your data call are historical, with boundaries that may be outdated. The regions may have overlapping values with current regions')
        return response
    except KeyError:
        raise Exception(resp.text)


def get_source_ranking(access_token, api_host, series):
    """Given a series, return a list of ranked sources.

    :param access_token: API access token.
    :param api_host: API host.
    :param series: Series to calculate source raking for.
    :return: List of sources that match the series parameters, sorted by rank.
    """
    def make_key(key):
        if key not in ('startDate', 'endDate'):
            return key + 's'
        return key
    params = dict((make_key(k), v) for k, v in iter(list(
        get_params_from_selection(**series).items())))
    url = '/'.join(['https:', '', api_host, 'v2/available/sources'])
    headers = {'authorization': 'Bearer ' + access_token}
    return get_data(url, headers, params).json()


def rank_series_by_source(access_token, api_host, series_list):
    for series in series_list:
        try:
            # Remove source if selected, to consider all sources.
            series.pop('source_name', None)
            series.pop('source_id', None)
            source_ids = get_source_ranking(access_token, api_host, series)
        except ValueError:
            continue  # empty response
        for source_id in source_ids:
            # Make a copy to avoid passing the same reference each time.
            series_with_source = dict(series)
            series_with_source['source_id'] = source_id
            yield series_with_source


def list_of_series_to_single_series(series_list, add_belongs_to=False, include_historical=True):
    """Convert list_of_series format from API back into the familiar single_series output format.

    >>> list_of_series_to_single_series([{
    ...     'series': { 'metricId': 1, 'itemId': 2, 'regionId': 3, 'unitId': 4, 'inputUnitId': 5,
    ...                 'belongsTo': { 'itemId': 22 }
    ...     },
    ...     'data': [
    ...         ['2001-01-01', '2001-12-31', 123],
    ...         ['2002-01-01', '2002-12-31', 123, '2012-01-01'],
    ...         ['2003-01-01', '2003-12-31', 123, None, {}]
    ...     ]
    ... }], True) == [
    ...   { 'start_date': '2001-01-01',
    ...     'end_date': '2001-12-31',
    ...     'value': 123,
    ...     'unit_id': 4,
    ...     'input_unit_id': 4,
    ...     'input_unit_scale': 1,
    ...     'reporting_date': None,
    ...     'metric_id': 1,
    ...     'item_id': 2,
    ...     'region_id': 3,
    ...     'partner_region_id': 0,
    ...     'frequency_id': None,
    ...     'belongs_to': { 'item_id': 22 } },
    ...   { 'start_date': '2002-01-01',
    ...     'end_date': '2002-12-31',
    ...     'value': 123,
    ...     'unit_id': 4,
    ...     'input_unit_id': 4,
    ...     'input_unit_scale': 1,
    ...     'reporting_date': '2012-01-01',
    ...     'metric_id': 1,
    ...     'item_id': 2,
    ...     'region_id': 3,
    ...     'partner_region_id': 0,
    ...     'frequency_id': None,
    ...     'belongs_to': { 'item_id': 22 } },
    ...   { 'start_date': '2003-01-01',
    ...     'end_date': '2003-12-31',
    ...     'value': 123,
    ...     'unit_id': 4,
    ...     'input_unit_id': 4,
    ...     'input_unit_scale': 1,
    ...     'reporting_date': None,
    ...     'metric_id': 1,
    ...     'item_id': 2,
    ...     'region_id': 3,
    ...     'partner_region_id': 0,
    ...     'frequency_id': None,
    ...     'belongs_to': { 'item_id': 22 } }
    ... ]
    True

    """
    if not isinstance(series_list, list):
        # If the output is an error or None or something else that's not a list, just propagate
        return series_list
    output = []
    for series in series_list:
        if not (isinstance(series, dict) and isinstance(series.get('data', []), list)):
            continue
        series_metadata = series.get('series', {}).get('metadata', {})
        if not include_historical and (series_metadata.get('includesHistoricalRegion', False) or 
        series_metadata.get('includesHistoricalPartnerRegion', False)):
            continue
        # All the belongsTo keys are in camelCase. Convert them to snake_case.
        # Only need to do this once per series, so do this outside of the list
        # comprehension and save to a variable to avoid duplicate work:
        belongs_to = camel_to_snake_dict(series.get('series', {}).get('belongsTo', {}))
        for point in series.get('data', []):
            formatted_point = {
                'start_date': point[0],
                'end_date': point[1],
                'value': point[2],
                # list_of_series has unit_id in the series attributes currently. Does
                # not allow for mixed units in the same series
                'unit_id': series['series'].get('unitId', None),
                # input_unit_id and input_unit_scale are deprecated but provided for backwards
                # compatibility. unit_id should be used instead.
                'input_unit_id': series['series'].get('unitId', None),
                'input_unit_scale': 1,
                # If a point does not have reporting_date, use None
                'reporting_date': point[3] if len(point) > 3 else None,
                # Series attributes:
                'metric_id': series['series'].get('metricId', None),
                'item_id': series['series'].get('itemId', None),
                'region_id': series['series'].get('regionId', None),
                'partner_region_id': series['series'].get('partnerRegionId', 0),
                'frequency_id': series['series'].get('frequencyId', None)
                # 'source_id': series['series'].get('sourceId', None), TODO: add source to output
            }
            if add_belongs_to:
                # belongs_to is consistent with the series the user requested. So if an
                # expansion happened on the server side, the user can reconstruct what
                # results came from which request.
                formatted_point['belongs_to'] = belongs_to
            output.append(formatted_point)
    return output


def get_data_points(access_token, api_host, **selection):
    headers = {'authorization': 'Bearer ' + access_token}
    url = '/'.join(['https:', '', api_host, 'v2/data'])
    params = get_data_call_params(**selection)
    resp = get_data(url, headers, params)
    include_historical = selection.get('include_historical', True)
    return list_of_series_to_single_series(resp.json(), False, include_historical)


@memoize(maxsize=None)
def universal_search(access_token, api_host, search_terms):
    """Search across all entity types for the given terms.

    Parameters
    ----------
    access_token : string
    api_host : string
    search_terms : string

    Returns
    -------
    list of [id, entity_type] pairs

        Example::

            [[5604, 'item'], [10204, 'item'], [410032, 'metric'], ....]

    """
    url_pieces = ['https:', '', api_host, 'v2/search']
    url = '/'.join(url_pieces)
    headers = {'authorization': 'Bearer ' + access_token}
    resp = get_data(url, headers, {'q': search_terms})
    return resp.json()


@memoize(maxsize=None)
def search(access_token, api_host, entity_type, search_terms):
    url = '/'.join(['https:', '', api_host, 'v2/search', entity_type])
    headers = {'authorization': 'Bearer ' + access_token}
    resp = get_data(url, headers, {'q': search_terms})
    return resp.json()


def search_and_lookup(access_token, api_host, entity_type, search_terms, num_results=10):
    search_results = search(access_token, api_host, entity_type, search_terms)
    for result in search_results[:num_results]:
        yield lookup(access_token, api_host, entity_type, result['id'])


def lookup_belongs(access_token, api_host, entity_type, entity_id):
    url = '/'.join(['https:', '', api_host, 'v2', entity_type, 'belongs-to'])
    params = {'ids': str(entity_id)}
    headers = {'authorization': 'Bearer ' + access_token}
    parents = get_data(url, headers, params).json().get('data').get(str(entity_id), [])
    for parent_entity_id in parents:
        yield lookup(access_token, api_host, entity_type, parent_entity_id)


def get_geo_centre(access_token, api_host, region_id):
    url = '/'.join(['https:', '', api_host, 'v2/geocentres?regionIds=' +
                    str(region_id)])
    headers = {'authorization': 'Bearer ' + access_token}
    resp = get_data(url, headers)
    return resp.json()['data']


@memoize(maxsize=None)
def get_geojson(access_token, api_host, region_id):
    url = '/'.join(['https:', '', api_host, 'v2/geocentres?includeGeojson=True&regionIds=' +
                    str(region_id)])
    headers = {'authorization': 'Bearer ' + access_token}
    resp = get_data(url, headers)
    for region in resp.json()['data']:
        return json.loads(region['geojson'])
    return None


def get_descendant_regions(access_token, api_host, region_id,
                           descendant_level=False, include_historical=True, include_details=True):
    url = '/'.join(['https:', '', api_host, 'v2/regions/contains'])
    headers = {'authorization': 'Bearer ' + access_token}
    params = {'ids': [region_id]}
    if descendant_level:
        params['level'] = descendant_level
    else:
        params['distance'] = -1

    resp = get_data(url, headers, params)
    descendant_region_ids = resp.json()['data'][str(region_id)]

    # Filter out regions with the 'historical' flag set to true
    if not include_historical:
        descendant_region_ids = [
            descendant_region_id for descendant_region_id in descendant_region_ids
            if not lookup(access_token, api_host, 'regions', descendant_region_id)['historical']
        ]

    if include_details:
        return [lookup(access_token, api_host, 'regions', descendant_region_id)
                for descendant_region_id in descendant_region_ids]

    return [{'id': descendant_region_id} for descendant_region_id in descendant_region_ids]


if __name__ == '__main__':
    # To run doctests:
    # $ python lib.py -v
    import doctest
    doctest.testmod(optionflags=doctest.NORMALIZE_WHITESPACE | doctest.ELLIPSIS)<|MERGE_RESOLUTION|>--- conflicted
+++ resolved
@@ -230,35 +230,6 @@
         logger.debug(params)
     while retry_count < cfg.MAX_RETRIES:
         start_time = time.time()
-<<<<<<< HEAD
-        try:
-            data = requests.get(url, params=params, headers=headers, timeout=None)
-            elapsed_time = time.time() - start_time
-            log_record = dict(base_log_record)
-            log_record['elapsed_time_in_ms'] = 1000 * elapsed_time
-            log_record['retry_count'] = retry_count
-            log_record['status_code'] = data.status_code
-            if data.status_code == 200:
-                logger.debug('OK', extra=log_record)
-                return data
-            log_record['tag'] = 'failed_gro_api_request'
-            msg = data.text
-            if data.status_code in [429, 503, 504]: # timeouts and rate limiting
-                time.sleep(2 ** retry_count)  # Exponential backoff before retrying
-            elif data.status_code == 301:
-                params = redirect(params, data.json()['data'][0])
-            else:
-                data.raise_for_status()
-        except (requests.ConnectionError, requests.Timeout) as e:
-            msg = e
-        logger.warning(msg, extra=log_record)
-
-        retry_count += 1
-    raise Exception(
-        'Giving up on {} after {} tries. Error is: {}.'.format(url, log_record['retry_count'], data.text)
-    )
-
-=======
         response = requests.get(url, params=params, headers=headers, timeout=None)
         elapsed_time = time.time() - start_time
         log_record = dict(base_log_record)
@@ -286,7 +257,6 @@
         else:
             logger.error('{}'.format(response), extra=log_record)
     raise APIError(response, retry_count, url, params)
->>>>>>> fc39206b
 
 
 @memoize(maxsize=None)
