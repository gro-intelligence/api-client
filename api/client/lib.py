"""Base module for making API requests.

Client, GroClient, CropModel, and BatchClient all build on top of endpoints
exposed in this module. Helper functions or shims or derivative functionality
should appear in the client classes rather than here.
"""

from builtins import map
from builtins import str
from api.client import cfg
import json
import logging
import requests
import time
try:
    # functools are native in Python 3.2.3+
    from functools import lru_cache as memoize
except ImportError:
    from backports.functools_lru_cache import lru_cache as memoize

CROP_CALENDAR_METRIC_ID = 2260063

REGION_LEVELS = {
    'world': 1,
    'continent': 2,
    'country': 3,
    'province': 4,  # Equivalent to state in the United States
    'district': 5,  # Equivalent to county in the United States
    'city': 6,
    'market': 7,
    'other': 8,
    'coordinate': 9
}


def get_default_logger():
    """Get a logging object using the default log level set in cfg.

    https://docs.python.org/3/library/logging.html

    Returns
    -------
    logger : logging.Logger

    """
    logger = logging.getLogger(__name__)
    logger.setLevel(cfg.DEFAULT_LOG_LEVEL)
    if not logger.handlers:
        stderr_handler = logging.StreamHandler()
        logger.addHandler(stderr_handler)
    return logger


def get_access_token(api_host, user_email, user_password, logger=None):
    """Request an access token.

    Parameters
    ----------
    api_host : string
        The API host's url, excluding 'https://'
        ex. 'api.gro-intelligence.com'
    user_email : string
        Email address associated with user's Gro account
    user_password : string
        Password for user's Gro account
    logger : logging.Logger
        Alternative logger object if wanting to use a non-default one.
        Otherwise get_default_logger() will be used.

    Returns
    -------
    accessToken : string

    """
    retry_count = 0
    if not logger:
        logger = get_default_logger()
    while retry_count < cfg.MAX_RETRIES:
        get_api_token = requests.post('https://' + api_host + '/api-token',
                                      data={'email': user_email,
                                            'password': user_password})
        if get_api_token.status_code == 200:
            logger.debug('Authentication succeeded in get_access_token')
            return get_api_token.json()['data']['accessToken']
        else:
            logger.warning('Error in get_access_token: {}'.format(
                get_api_token))
        retry_count += 1
    raise Exception('Giving up on get_access_token after {0} tries.'.format(
        retry_count))


def redirect(old_params, migration):
    """Update query parameters to follow a redirection response from the API.

    >>> redirect(
    ...     {'metricId': 14, 'sourceId': 2, 'itemId': 145},
    ...     {'old_metric_id': 14, 'new_metric_id': 15, 'source_id': 2}
    ... ) == {'sourceId': 2, 'itemId': 145, 'metricId': 15}
    True

    Parameters
    ----------
    old_params : dict
        The original parameters provided to the API request
    migration : dict
        The body of the 301 response indicating which of the inputs have been
        migrated and what values they have been migrated to

    Returns
    -------
    new_params : dict
        The mutated params object with values replaced according to the
        redirection instructions provided by the API

    """
    new_params = old_params.copy()
    for migration_key in migration:
        split_mig_key = migration_key.split('_')
        if split_mig_key[0] == 'new':
            param_key = snake_to_camel('_'.join([split_mig_key[1], 'id']))
            new_params[param_key] = migration[migration_key]
    return new_params


def get_data(url, headers, params=None, logger=None):
    """General 'make api request' function.

    Assigns headers and builds in retries and logging.

    Parameters
    ----------
    url : string
    headers : dict
    params : dict
    logger : logging.Logger

    Returns
    -------
    data : list or dict

    """
    base_log_record = dict(route=url, params=params)
    retry_count = 0
    if not logger:
        logger = get_default_logger()
        logger.debug(url)
        logger.debug(params)
    while retry_count < cfg.MAX_RETRIES:
        start_time = time.time()
        data = requests.get(url, params=params, headers=headers, timeout=None)
        elapsed_time = time.time() - start_time
        log_record = dict(base_log_record)
        log_record['elapsed_time_in_ms'] = 1000 * elapsed_time
        log_record['retry_count'] = retry_count
        log_record['status_code'] = data.status_code
        if data.status_code == 200:
            logger.debug('OK', extra=log_record)
            return data
        if data.status_code == 204:
            logger.warning('No Content', extra=log_record)
            return data
        retry_count += 1
        log_record['tag'] = 'failed_gro_api_request'
        if retry_count < cfg.MAX_RETRIES:
            logger.warning(data.text, extra=log_record)
        if data.status_code == 429:
            time.sleep(2 ** retry_count)  # Exponential backoff before retrying
        elif data.status_code == 301:
            new_params = redirect(params, data.json()['data'][0])
            logger.warning('Redirecting {} to {}'.format(params, new_params), extra=log_record)
            params = new_params
        elif data.status_code in [404, 401, 500]:
            break
        else:
            logger.error('{}'.format(data), extra=log_record)
    raise Exception('Giving up on {} after {} tries: {}.'.format(
        url, retry_count, data))


@memoize(maxsize=None)
def get_available(access_token, api_host, entity_type):
    url = '/'.join(['https:', '', api_host, 'v2', entity_type])
    headers = {'authorization': 'Bearer ' + access_token}
    resp = get_data(url, headers)
    return resp.json()['data']


def list_available(access_token, api_host, selected_entities):
    url = '/'.join(['https:', '', api_host, 'v2/entities/list'])
    headers = {'authorization': 'Bearer ' + access_token}
    params = dict([(snake_to_camel(key), value)
                   for (key, value) in list(selected_entities.items())])
    resp = get_data(url, headers, params)
    try:
        return resp.json()['data']
    except KeyError:
        raise Exception(resp.text)


@memoize(maxsize=None)
def lookup(access_token, api_host, entity_type, entity_id):
    url = '/'.join(['https:', '', api_host, 'v2', entity_type, str(entity_id)])
    headers = {'authorization': 'Bearer ' + access_token}
    resp = get_data(url, headers)
    try:
        return resp.json()['data']
    except KeyError:
        raise Exception(resp.text)


@memoize(maxsize=None)
def snake_to_camel(term):
    """Convert a string from snake_case to camelCase.

    >>> snake_to_camel('hello_world')
    'helloWorld'

    Parameters
    ----------
    term : string

    Returns
    -------
    string

    """
    camel = term.split('_')
    return ''.join(camel[:1] + list([x[0].upper()+x[1:] for x in camel[1:]]))


def get_params_from_selection(**selection):
    """Construct http request params from dict of entity selections.

    For use with get_data_series() and rank_series_by_source().

    >>> get_params_from_selection(
    ...     metric_id=123, item_id=456, unit_id=14
    ... ) == { 'itemId': 456, 'metricId': 123 }
    True

    Parameters
    ----------
    metric_id : integer, optional
    item_id : integer, optional
    region_id : integer, optional
    partner_region_id : integer, optional
    source_id : integer, optional
    frequency_id : integer, optional
    start_date: string, optional
    end_date: string, optional

    Returns
    -------
    dict
        selections with valid keys converted to camelcase and invalid ones filtered out

    """
    params = {}
    for key, value in list(selection.items()):
        if key in ('region_id', 'partner_region_id', 'item_id', 'metric_id',
                   'source_id', 'frequency_id', 'start_date', 'end_date'):
            params[snake_to_camel(key)] = value
    return params


def get_crop_calendar_params(**selection):
    """Construct http request params from dict of entity selections.

    For use with get_crop_calendar_data_points()

    >>> get_crop_calendar_params(
    ...     metric_id=123, item_id=456, region_id=14
    ... ) == { 'itemId': 456, 'regionId': 14 }
    True

    Parameters
    ----------
    item_id : integer
    region_id : integer

    Returns
    -------
    dict
        selections with valid keys converted to camelcase and invalid ones
        filtered out

    """
    params = {}
    for key, value in list(selection.items()):
        if key in ('region_id', 'item_id'):
            params[snake_to_camel(key)] = value
    return params


def get_data_call_params(**selection):
    """Construct http request params from dict of entity selections.

    For use with get_data_points().

    >>> get_data_call_params(
    ...     metric_id=123, start_date='2012-01-01', unit_id=14
    ... ) == {'startDate': '2012-01-01', 'metricId': 123}
    True

    Parameters
    ----------
    metric_id : integer
    item_id : integer
    region_id : integer
    partner_region_id : integer
    source_id : integer
    frequency_id : integer
    start_date : string, optional
    end_date : string, optional
    show_revisions : boolean, optional
    insert_null : boolean, optional
    at_time : string, optional

    Returns
    -------
    dict
        selections with valid keys converted to camelcase and invalid ones filtered out

    """
    params = get_params_from_selection(**selection)
    for key, value in list(selection.items()):
        if key in ('start_date', 'end_date', 'show_revisions', 'insert_null', 'at_time'):
            params[snake_to_camel(key)] = value
    return params


def get_data_series(access_token, api_host, **selection):
<<<<<<< HEAD
=======
    """Get available data series for the given selections.

    https://github.com/gro-intelligence/api-client/wiki/Data-Series-Definition

    Parameters
    ----------
    access_token : string
    api_host : string
    metric_id : integer, optional
    item_id : integer, optional
    region_id : integer, optional
    partner_region_id : integer, optional
    source_id : integer, optional
    frequency_id : integer, optional

    Returns
    -------
    list of dicts

        Example::

            [{ 'metric_id': 2020032, 'metric_name': 'Seed Use',
               'item_id': 274, 'item_name': 'Corn',
               'region_id': 1215, 'region_name': 'United States',
               'source_id': 24, 'source_name': 'USDA FEEDGRAINS',
               'frequency_id': 7,
               'start_date': '1975-03-01T00:00:00.000Z', 'end_date': '2018-05-31T00:00:00.000Z'
            }, { ... }, ... ]

    """
    logger = get_default_logger()
>>>>>>> 041aa8f0
    url = '/'.join(['https:', '', api_host, 'v2/data_series/list'])
    headers = {'authorization': 'Bearer ' + access_token}
    params = get_params_from_selection(**selection)
    resp = get_data(url, headers, params)
    try:
        response = resp.json()['data']
        if any((series.get('metadata', {}).get('includes_historical_region', False)) for series in response):
            logger.warning('Some of the regions in your data call are historical, with boundaries that may be outdated. The regions may have overlapping values with current regions')
        return response
    except KeyError:
        raise Exception(resp.text)


def rank_series_by_source(access_token, api_host, series_list):
    """Given a list of series selections, for each unique combination
    excluding source, expand to all available sources and return them
    in ranked order.  The orders corresponds to how well that source
    covers the selection (items, metrics, regions, and time range and
    frequency).

    Parameters
    ----------
    access_token : string
    api_host : api_host
    series_list : list of dicts
        See output of get_data_series()

    Yields
    ------
    dict
        The input series_list X each possible source, ordered by coverage

    """
    # We sort the internal tuple representations of the dictionaries because
    # otherwise when we call set() we end up with duplicates if iteritems()
    # returns a different order for the same dictionary. See test case.
    selections_sorted = set(tuple(sorted(
        [k_v for k_v in iter(list(single_series.items()))
         if k_v[0] not in ('source_id', 'source_name')],
        key=lambda x: x[0])) for single_series in series_list)

    def make_key(key):
        if key not in ('startDate', 'endDate'):
            return key + 's'
        return key

    for series in map(dict, selections_sorted):
        url = '/'.join(['https:', '', api_host, 'v2/available/sources'])
        headers = {'authorization': 'Bearer ' + access_token}
        params = dict((make_key(k), v) for k, v in iter(list(
            get_params_from_selection(**series).items())))
        try:
            source_ids = get_data(url, headers, params).json()
        except ValueError:
            continue  # empty response
        for source_id in source_ids:
            # Make a copy to avoid passing the same reference each time.
            series_with_source = dict(series)
            series_with_source['source_id'] = source_id
            yield series_with_source

def format_crop_calendar_response(resp):
    """Make cropcalendar output a format similar to get_data_points().

    >>> format_crop_calendar_response([{
    ...     'metricId': 2260063,
    ...     'itemId': 274,
    ...     'regionId': 13051,
    ...     'sourceId': 5,
    ...     'frequencyId': 15,
    ...     'data': [{
    ...         'sageItem': 'Corn',
    ...         'plantingStartDate': '2000-03-04',
    ...         'plantingEndDate': '2000-05-17',
    ...         'harvestingStartDate': '2000-07-20',
    ...         'harvestingEndDate': '2000-11-01',
    ...         'multiYear': False
    ...     }]
    ... }]) == [{
    ...     'metric_id': 2260063,
    ...     'item_id': 274,
    ...     'region_id': 13051,
    ...     'frequency_id': 15,
    ...     'source_id': 5,
    ...     'start_date': '2000-03-04',
    ...     'end_date': '2000-05-17',
    ...     'value': 'planting',
    ...     'input_unit_id': None,
    ...     'input_unit_scale': None,
    ...     'reporting_date': None
    ... }, {
    ...     'metric_id': 2260063,
    ...     'item_id': 274,
    ...     'region_id': 13051,
    ...     'frequency_id': 15,
    ...     'source_id': 5,
    ...     'start_date': '2000-07-20',
    ...     'end_date': '2000-11-01',
    ...     'value': 'harvesting',
    ...     'input_unit_id': None,
    ...     'input_unit_scale': None,
    ...     'reporting_date': None
    ... }]
    True

    Parameters
    ----------
    resp : list of dicts
        The output from /v2/cropcalendar/data. See doctest

    Returns
    -------
    points : list of dicts
        The input ``resp`` dicts with keys modified to match the get_data_points
        output keys. Splits each point with plantingStartDate, plantingEndDate,
        harvestingStartDate, and harvestingEndDate into two points with start
        and end date where the value is the state of the crop as a string.

    """
    points = []
    for point in resp:
        # A single point may have multiple data entries if there are multiple
        # harvests
        for dataEntry in point['data']:
            # Some start/end dates can be undefined (ex: {regionId: 12314,
            # itemId: 95} - Wheat in Alta, Russia). Those are returned as empty
            # strings, so here I am checking for that and replacing those cases
            # with Nones. Also, in some cases both start AND end are undefined,
            # in which case I am excluding the data point entirely.
            if (dataEntry['plantingStartDate'] != '' or
                    dataEntry['plantingEndDate'] != ''):
                points.append({
                    'metric_id': point['metricId'],
                    'item_id': point['itemId'],
                    'region_id': point['regionId'],
                    'frequency_id': point['frequencyId'],
                    'source_id': point['sourceId'],
                    'start_date': (dataEntry['plantingStartDate']
                                   if dataEntry['plantingStartDate'] != ''
                                   else None),
                    'end_date': (dataEntry['plantingEndDate']
                                 if dataEntry['plantingEndDate'] != ''
                                 else None),
                    'value': 'planting',
                    'input_unit_id': None,
                    'input_unit_scale': None,
                    'reporting_date': None
                })
            if (dataEntry['harvestingStartDate'] != '' or
                    dataEntry['harvestingEndDate'] != ''):
                points.append({
                    'metric_id': point['metricId'],
                    'item_id': point['itemId'],
                    'region_id': point['regionId'],
                    'frequency_id': point['frequencyId'],
                    'source_id': point['sourceId'],
                    'start_date': (dataEntry['harvestingStartDate']
                                   if dataEntry['harvestingStartDate'] != ''
                                   else None),
                    'end_date': (dataEntry['harvestingEndDate']
                                 if dataEntry['harvestingEndDate'] != ''
                                 else None),
                    'value': 'harvesting',
                    'input_unit_id': None,
                    'input_unit_scale': None,
                    'reporting_date': None
                })
    return points


def get_crop_calendar_data_points(access_token, api_host, **selection):
    """Get crop calendar data.

    Has different input/output from the regular /v2/data call, so this
    normalizes the interface and output format to make compatible
    get_data_points().

    Parameters
    ----------
    access_token : string
    api_host : string
    selection : dict
        See get_crop_calendar_params() input

    Returns
    -------
    list of dicts
        See format_crop_calendar_response() output

    """
    headers = {'authorization': 'Bearer ' + access_token}
    url = '/'.join(['https:', '', api_host, 'v2/cropcalendar/data'])
    params = get_crop_calendar_params(**selection)
    resp = get_data(url, headers, params)
    return format_crop_calendar_response(resp.json())


def get_data_points(access_token, api_host, **selection):
<<<<<<< HEAD
=======
    """Get all the data points for a given selection.

    https://github.com/gro-intelligence/api-client/wiki/Data-Point-Definition

    Parameters
    ----------
    access_token : string
    api_host : string
    metric_id : integer
    item_id : integer
    region_id : integer
    partner_region_id : integer
    source_id : integer
    frequency_id : integer
    start_date : string, optional
        all points with start dates equal to or after this date
    end_date : string, optional
        all points with end dates equal to or after this date
    show_revisions : boolean, optional
        False by default, meaning only the latest value for each period. If true, will return all
        values for a given period, differentiated by the `reporting_date` field.
    insert_null : boolean, optional
        False by default. If True, will include a data point with a None value for each period
        that does not have data.
    at_time : string, optional
        Estimate what data would have been available via Gro at a given time in the past. See
        /api/client/samples/at-time-query-examples.ipynb for more details.

    Returns
    -------
    list of dicts

        Example::

            [ {
                "start_date": "2000-01-01T00:00:00.000Z",
                "end_date": "2000-12-31T00:00:00.000Z",
                "value": 251854000,
                "input_unit_id": 14,
                "input_unit_scale": 1,
                "metric_id": 860032,
                "item_id": 274,
                "region_id": 1215,
                "frequency_id": 9,
                "unit_id": 14
            }, ...]

    """
>>>>>>> 041aa8f0
    if(selection['metric_id'] == CROP_CALENDAR_METRIC_ID):
        return get_crop_calendar_data_points(access_token, api_host,
                                             **selection)

    headers = {'authorization': 'Bearer ' + access_token}
    url = '/'.join(['https:', '', api_host, 'v2/data'])
    params = get_data_call_params(**selection)
    resp = get_data(url, headers, params)
    return resp.json()


@memoize(maxsize=None)
def universal_search(access_token, api_host, search_terms):
    """Search across all entity types for the given terms.

    Parameters
    ----------
    access_token : string
    api_host : string
    search_terms : string

    Returns
    -------
    list of [id, entity_type] pairs

        Example::

            [[5604, 'item'], [10204, 'item'], [410032, 'metric'], ....]

    """
    url_pieces = ['https:', '', api_host, 'v2/search']
    url = '/'.join(url_pieces)
    headers = {'authorization': 'Bearer ' + access_token}
    resp = get_data(url, headers, {'q': search_terms})
    return resp.json()


@memoize(maxsize=None)
def search(access_token, api_host, entity_type, search_terms):
    url = '/'.join(['https:', '', api_host, 'v2/search', entity_type])
    headers = {'authorization': 'Bearer ' + access_token}
    resp = get_data(url, headers, {'q': search_terms})
    return resp.json()


def search_and_lookup(access_token, api_host, entity_type, search_terms, num_results=10):
    """
    .. deprecated:: 1.6.0
            Derivative functions not exposing any new endpoints moved up to Client classes
    """
    search_results = search(access_token, api_host, entity_type, search_terms)
    for result in search_results[:num_results]:
        yield lookup(access_token, api_host, entity_type, result['id'])


def get_belongs(access_token, api_host, entity_type, entity_id):
    url = '/'.join(['https:', '', api_host, 'v2', entity_type, 'belongs-to'])
    params = {'ids': str(entity_id)}
    headers = {'authorization': 'Bearer ' + access_token}
    return get_data(url, headers, params).json().get('data').get(str(entity_id), [])


def lookup_belongs(access_token, api_host, entity_type, entity_id):
    """
    .. deprecated:: 1.6.0
            Derivative functions not exposing any new endpoints moved up to Client classes
    """
    for parent_entity_id in get_belongs(access_token, api_host, entity_type, entity_id):
        yield lookup(access_token, api_host, entity_type, parent_entity_id)


def get_geo_centre(access_token, api_host, region_id):
    url = '/'.join(['https:', '', api_host, 'v2/geocentres?regionIds=' +
                    str(region_id)])
    headers = {'authorization': 'Bearer ' + access_token}
    resp = get_data(url, headers)
    return resp.json()['data']


@memoize(maxsize=None)
def get_geojson(access_token, api_host, region_id):
    url = '/'.join(['https:', '', api_host, 'v2/geocentres?includeGeojson=True&regionIds=' +
                    str(region_id)])
    headers = {'authorization': 'Bearer ' + access_token}
    resp = get_data(url, headers)
    for region in resp.json()['data']:
        return json.loads(region['geojson'])
    return None


<<<<<<< HEAD
def get_descendant_regions(access_token, api_host, region_id, descendant_level):
=======
def get_descendant_regions(access_token, api_host, region_id,
                           descendant_level, include_historical=True):
    """Look up details of regions of the given level contained by a region.

    Given any region by id, recursively get all the descendant regions
    that are of the specified level.

    This takes advantage of the assumption that region graph is
    acyclic. This will only traverse ordered region levels (strictly
    increasing region level id) and thus skips non-administrative region
    levels.

    Parameters
    ----------
    access_token : string
    api_host : string
    region_id : integer
    descendant_level : integer
        The region level of interest. See REGION_LEVELS constant.
    include_historical : boolean
        option to include historical regions

    Returns
    -------
    list of dicts

        Example::

            [{
                'id': 13100,
                'contains': [139839, 139857, ...],
                'name': 'Wisconsin',
                'level': 4
            } , {
                'id': 13101,
                'contains': [139891, 139890, ...],
                'name': 'Wyoming',
                'level': 4
            }, ...]

        See output of lookup()

    """
>>>>>>> 041aa8f0
    descendants = []
    region = lookup(access_token, api_host, 'regions', region_id)
    for member_id in region['contains']:
        member = lookup(access_token, api_host, 'regions', member_id)
        if (not include_historical and member['historical']):
            pass
        elif descendant_level == member['level']:
            descendants.append(member)
        elif member['level'] < descendant_level:
            descendants += get_descendant_regions(
                access_token, api_host, member_id, descendant_level, include_historical)
    return descendants


if __name__ == '__main__':
    # To run doctests:
    # $ python lib.py -v
    import doctest
    doctest.testmod(optionflags=doctest.NORMALIZE_WHITESPACE | doctest.ELLIPSIS)<|MERGE_RESOLUTION|>--- conflicted
+++ resolved
@@ -331,40 +331,7 @@
 
 
 def get_data_series(access_token, api_host, **selection):
-<<<<<<< HEAD
-=======
-    """Get available data series for the given selections.
-
-    https://github.com/gro-intelligence/api-client/wiki/Data-Series-Definition
-
-    Parameters
-    ----------
-    access_token : string
-    api_host : string
-    metric_id : integer, optional
-    item_id : integer, optional
-    region_id : integer, optional
-    partner_region_id : integer, optional
-    source_id : integer, optional
-    frequency_id : integer, optional
-
-    Returns
-    -------
-    list of dicts
-
-        Example::
-
-            [{ 'metric_id': 2020032, 'metric_name': 'Seed Use',
-               'item_id': 274, 'item_name': 'Corn',
-               'region_id': 1215, 'region_name': 'United States',
-               'source_id': 24, 'source_name': 'USDA FEEDGRAINS',
-               'frequency_id': 7,
-               'start_date': '1975-03-01T00:00:00.000Z', 'end_date': '2018-05-31T00:00:00.000Z'
-            }, { ... }, ... ]
-
-    """
     logger = get_default_logger()
->>>>>>> 041aa8f0
     url = '/'.join(['https:', '', api_host, 'v2/data_series/list'])
     headers = {'authorization': 'Bearer ' + access_token}
     params = get_params_from_selection(**selection)
@@ -563,57 +530,6 @@
 
 
 def get_data_points(access_token, api_host, **selection):
-<<<<<<< HEAD
-=======
-    """Get all the data points for a given selection.
-
-    https://github.com/gro-intelligence/api-client/wiki/Data-Point-Definition
-
-    Parameters
-    ----------
-    access_token : string
-    api_host : string
-    metric_id : integer
-    item_id : integer
-    region_id : integer
-    partner_region_id : integer
-    source_id : integer
-    frequency_id : integer
-    start_date : string, optional
-        all points with start dates equal to or after this date
-    end_date : string, optional
-        all points with end dates equal to or after this date
-    show_revisions : boolean, optional
-        False by default, meaning only the latest value for each period. If true, will return all
-        values for a given period, differentiated by the `reporting_date` field.
-    insert_null : boolean, optional
-        False by default. If True, will include a data point with a None value for each period
-        that does not have data.
-    at_time : string, optional
-        Estimate what data would have been available via Gro at a given time in the past. See
-        /api/client/samples/at-time-query-examples.ipynb for more details.
-
-    Returns
-    -------
-    list of dicts
-
-        Example::
-
-            [ {
-                "start_date": "2000-01-01T00:00:00.000Z",
-                "end_date": "2000-12-31T00:00:00.000Z",
-                "value": 251854000,
-                "input_unit_id": 14,
-                "input_unit_scale": 1,
-                "metric_id": 860032,
-                "item_id": 274,
-                "region_id": 1215,
-                "frequency_id": 9,
-                "unit_id": 14
-            }, ...]
-
-    """
->>>>>>> 041aa8f0
     if(selection['metric_id'] == CROP_CALENDAR_METRIC_ID):
         return get_crop_calendar_data_points(access_token, api_host,
                                              **selection)
@@ -704,53 +620,7 @@
     return None
 
 
-<<<<<<< HEAD
 def get_descendant_regions(access_token, api_host, region_id, descendant_level):
-=======
-def get_descendant_regions(access_token, api_host, region_id,
-                           descendant_level, include_historical=True):
-    """Look up details of regions of the given level contained by a region.
-
-    Given any region by id, recursively get all the descendant regions
-    that are of the specified level.
-
-    This takes advantage of the assumption that region graph is
-    acyclic. This will only traverse ordered region levels (strictly
-    increasing region level id) and thus skips non-administrative region
-    levels.
-
-    Parameters
-    ----------
-    access_token : string
-    api_host : string
-    region_id : integer
-    descendant_level : integer
-        The region level of interest. See REGION_LEVELS constant.
-    include_historical : boolean
-        option to include historical regions
-
-    Returns
-    -------
-    list of dicts
-
-        Example::
-
-            [{
-                'id': 13100,
-                'contains': [139839, 139857, ...],
-                'name': 'Wisconsin',
-                'level': 4
-            } , {
-                'id': 13101,
-                'contains': [139891, 139890, ...],
-                'name': 'Wyoming',
-                'level': 4
-            }, ...]
-
-        See output of lookup()
-
-    """
->>>>>>> 041aa8f0
     descendants = []
     region = lookup(access_token, api_host, 'regions', region_id)
     for member_id in region['contains']:
