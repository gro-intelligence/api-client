--- conflicted
+++ resolved
@@ -33,11 +33,7 @@
       logger.debug("Authentication succeeded in get_access_token")
       return get_api_token.json()['data']['accessToken']
     else:
-<<<<<<< HEAD
       logger.warning("Error in get_access_token: {}".format(get_api_token.body))
-=======
-      logger.warning("Error in get_access_token: {}".format(get_api_token))
->>>>>>> a62965cf
     retry_count += 1
   raise Exception("Giving up on get_access_token after {0} tries.".format(retry_count))
 
@@ -90,13 +86,8 @@
   """
   url = '/'.join(['https:', '', api_host, 'v2/entities/list'])
   headers = {'authorization': 'Bearer ' + access_token}
-<<<<<<< HEAD
-  params = dict(map(lambda (key, value): (snake_to_camel(key), value),
-                    selected_entities.items()))
-=======
   params = dict([(snake_to_camel(key), value)
                  for (key, value) in list(selected_entities.items())])
->>>>>>> a62965cf
   resp = get_data(url, headers, params)
   try:
     return resp.json()['data']
@@ -121,11 +112,7 @@
 def snake_to_camel(term):
   """Converts hello_world to helloWorld."""
   camel = term.split('_')
-<<<<<<< HEAD
-  return ''.join(camel[:1]+ map(lambda x: x[0].upper()+x[1:], camel[1:]))
-=======
   return ''.join(camel[:1] + list([x[0].upper()+x[1:] for x in camel[1:]]))
->>>>>>> a62965cf
 
 
 def get_params_from_selection(**selection):
@@ -133,13 +120,8 @@
   and rank_series_by_source().
   """
   params = { }
-<<<<<<< HEAD
-  for key, value in selection.items():
-    if key in ('region_id', 'partner_region_id', 'item_id', 'metric_id', 'frequency_id', 'source_id'):
-=======
   for key, value in list(selection.items()):
     if key in ('region_id', 'partner_region_id', 'item_id', 'metric_id', 'source_id', 'frequency_id'):
->>>>>>> a62965cf
       params[snake_to_camel(key)] = value
   return params
 
@@ -160,13 +142,8 @@
   """Construct http request params from dict of entity selections. For use with get_data_points().
   """
   params = get_params_from_selection(**selection)
-<<<<<<< HEAD
-  for key, value in selection.items():
-    if key in ('start_date', 'end_date', 'show_revisions'):
-=======
   for key, value in list(selection.items()):
     if key in ('source_id', 'frequency_id', 'start_date', 'end_date', 'show_revisions'):
->>>>>>> a62965cf
       params[snake_to_camel(key)] = value
   return params
 
@@ -193,27 +170,12 @@
   prefered soruce comes first. Differences other than source_id are
   not affected.
   """
-<<<<<<< HEAD
-
-  # We sort the internal tuple representations of the dictionaries because otherwise when we call set()
-  # we end up with duplicates if iteritems() returns a different order for the same dictionary. See
-  # test case...
-  selections_sorted = set(
-                          tuple(
-                              sorted(
-                                filter(lambda (k, v): k != 'source_id', single_series.iteritems()),
-                                key=lambda x: x[0]
-                              )
-                          ) for single_series in series_list
-                        )
-=======
   # We sort the internal tuple representations of the dictionaries because otherwise when we call set()
   # we end up with duplicates if iteritems() returns a different order for the same dictionary. See
   # test case...
   selections_sorted = set(tuple(sorted(
     [k_v for k_v in iter(list(single_series.items())) if k_v[0] != 'source_id'],
     key=lambda x: x[0])) for single_series in series_list)
->>>>>>> a62965cf
 
   for series in map(dict, selections_sorted):
     url = '/'.join(['https:', '', api_host, 'v2/available/sources'])
@@ -226,10 +188,7 @@
       series_with_source = dict(series)
       series_with_source['source_id'] = source_id
       yield series_with_source
-<<<<<<< HEAD
-=======
-
->>>>>>> a62965cf
+
 
 def format_crop_calendar_response(resp):
   """Makes the v2/cropcalendar/data output a similar format to the normal /v2/data output. Splits
@@ -348,22 +307,15 @@
   params = { 'ids': str(entity_id) }
   headers = {'authorization': 'Bearer ' + access_token}
   resp = get_data(url, headers, params)
-<<<<<<< HEAD
   for parent_entity_id in resp.json().get('data').get(str(entity_id), []):
     yield lookup(access_token, api_host, entity_type, parent_entity_id)
 
 
-=======
-  for parent_entity_id in resp.json().get('data').get(str(entity_id)):
-    yield lookup(access_token, api_host, entity_type, parent_entity_id)
-
->>>>>>> a62965cf
 def get_geo_centre(access_token, api_host, region_id):
   """Given a region ID, returns the geographic centre in degrees lat/lon."""
   url = '/'.join(['https:', '', api_host, 'v2/geocentres?regionIds=' + str(region_id)])
   headers = {'authorization': 'Bearer ' + access_token}
   resp = get_data(url, headers)
-<<<<<<< HEAD
   return resp.json()["data"]
 
 
@@ -385,7 +337,4 @@
     elif member['level'] < descendant_level:
       descendants += get_descendant_regions(
         access_token, api_host, member_id, descendant_level)
-  return descendants
-=======
-  return resp.json()["data"]
->>>>>>> a62965cf
+  return descendants