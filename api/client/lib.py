--- conflicted
+++ resolved
@@ -506,14 +506,8 @@
                 'start_date': point[0],
                 'end_date': point[1],
                 'value': point[2],
-<<<<<<< HEAD
-                # list_of_series has unit_id in the series attributes currently. Does
-                # not allow for mixed units in the same series
-                'unit_id': point[4] if len(point) > 4 else None,
+                'unit_id': point[4] if len(point) > 4 else series['series'].get('unitId', None),
                 'metadata': point[5] if len(point) > 5 else {},
-=======
-                'unit_id': point[4] if len(point) > 4 else series['series'].get('unitId', None),
->>>>>>> d24dc7a1
                 # input_unit_id and input_unit_scale are deprecated but provided for backwards
                 # compatibility. unit_id should be used instead.
                 'input_unit_id': point[4] if len(point) > 4 else series['series'].get('unitId', None),
