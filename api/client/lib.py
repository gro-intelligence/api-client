--- conflicted
+++ resolved
@@ -5,24 +5,22 @@
 should appear in the client classes rather than here.
 """
 
+from builtins import map
+from builtins import str
 from api.client import cfg
-from api.client.constants import DATA_SERIES_UNIQUE_TYPES_ID, ENTITY_PROPERTIES, REGION_LEVELS
-from api.client.utils import str_camel_to_snake, snake_to_camel, dict_reformat_keys, list_chunk
-from builtins import str
-from pkg_resources import get_distribution, DistributionNotFound
 import json
+import re
 import logging
-import platform
 import requests
 import time
+import platform
+from pkg_resources import get_distribution, DistributionNotFound
 try:
     # functools are native in Python 3.2.3+
     from functools import lru_cache as memoize
 except ImportError:
     from backports.functools_lru_cache import lru_cache as memoize
 
-<<<<<<< HEAD
-=======
 REGION_LEVELS = {
     'world': 1,
     'continent': 2,
@@ -100,7 +98,6 @@
     """
     return dict((camel_to_snake(key), value) for key, value in obj.items())
 
->>>>>>> 1bf27204
 
 def get_default_logger():
     """Get a logging object using the default log level set in cfg.
@@ -186,13 +183,14 @@
     for migration_key in migration:
         split_mig_key = migration_key.split('_')
         if split_mig_key[0] == 'new':
-            param_key = str_snake_to_camel('_'.join([split_mig_key[1], 'id']))
+            param_key = snake_to_camel('_'.join([split_mig_key[1], 'id']))
             new_params[param_key] = migration[migration_key]
     return new_params
 
 
 def get_version_info():
     versions = dict()
+
     # retrieve python version and api client version
     versions['python-version'] = platform.python_version()
     try:
@@ -283,7 +281,7 @@
 def list_available(access_token, api_host, selected_entities):
     url = '/'.join(['https:', '', api_host, 'v2/entities/list'])
     headers = {'authorization': 'Bearer ' + access_token}
-    params = dict([(str_snake_to_camel(key), value)
+    params = dict([(snake_to_camel(key), value)
                    for (key, value) in list(selected_entities.items())])
     resp = get_data(url, headers, params)
     try:
@@ -292,61 +290,46 @@
         raise Exception(resp.text)
 
 
-def lookup(access_token, api_host, entity_type, entity_ids, property_names=None):
-    if isinstance(entity_ids, int):
-        entity_ids = [entity_ids]
-    if property_names is None:
-        property_names = list(ENTITY_PROPERTIES[entity_type].keys())
-    responses = {}
-    for property_name in property_names:
-        for entity_id, property_value in lookup_property(access_token, api_host, entity_type,
-                                                         entity_ids, property_name):
-            responses[entity_id] = {**d.get(entity_id, {}), **{property_name: []}}
-    if len(entity_ids) == 1:
-        return responses[str(entity_ids[0])]
-    else:
-        return responses
-
-
-def lookup_property(access_token, api_host, entity_type, entity_ids, property_name):
-    assert entity_type in ENTITY_PROPERTIES, \
-        'entity_type must be one of {}'.format(ENTITY_PROPERTIES)
-    if isinstance(entity_ids, int):
-        entity_ids = [entity_ids]
-    else:
-        assert isinstance(entity_ids, list), 'entity_ids must be a list'
-        assert len(entity_ids) > 0, 'entity_ids must contain at least one element'
-        assert isinstance(entity_ids[0], int), 'entity_ids must be a list of integers'
-    assert property_name in ENTITY_PROPERTIES[entity_type], \
-        'property_name must be one of {}'.format(ENTITY_PROPERTIES[entity_type].keys())
-
-    url = '/'.join(['https:', '', api_host, 'v2', entity_type,
-                    ENTITY_PROPERTIES[entity_type][property_name]])
-    headers = {'authorization': 'Bearer ' + access_token}
-    output = {}
-    for id_chunk in list_chunk(entity_ids):
-        params = {'ids': '[{}]'.format(','.join([str(entity_id) for entity_id in entity_ids]))}
-        resp = get_data(url, headers, params)
-        try:
-            output.update(resp.json()['data'])
-        except KeyError:
-            raise Exception(resp.text)
-    if len(entity_ids) == 1:
-        return output[str(entity_ids[0])]
-    return output
-
-
-def get_params(additional_keys=[], **selection):
+@memoize(maxsize=None)
+def lookup(access_token, api_host, entity_type, entity_id):
+    url = '/'.join(['https:', '', api_host, 'v2', entity_type, str(entity_id)])
+    headers = {'authorization': 'Bearer ' + access_token}
+    resp = get_data(url, headers)
+    try:
+        return resp.json()['data']
+    except KeyError:
+        raise Exception(resp.text)
+
+
+@memoize(maxsize=None)
+def snake_to_camel(term):
+    """Convert a string from snake_case to camelCase.
+
+    >>> snake_to_camel('hello_world')
+    'helloWorld'
+
+    Parameters
+    ----------
+    term : string
+
+    Returns
+    -------
+    string
+
+    """
+    camel = term.split('_')
+    return ''.join(camel[:1] + list([x[0].upper()+x[1:] for x in camel[1:]]))
+
+
+def get_params_from_selection(**selection):
     """Construct http request params from dict of entity selections.
 
     For use with get_data_series() and rank_series_by_source().
 
-    >>> get_params(metric_id=123, item_id=456, unit_id=14) == { 'itemId': 456, 'metricId': 123 }
+    >>> get_params_from_selection(
+    ...     metric_id=123, item_id=456, unit_id=14
+    ... ) == { 'itemId': 456, 'metricId': 123 }
     True
-    >>> get_params(
-    ...     ['start_date', 'end_date', 'show_revisions', 'insert_null', 'at_time']
-    ...     metric_id=123, start_date='2012-01-01', unit_id=14, at_time='2019-01-01'
-    ... ) == {'metricId': 123, 'startDate': '2012-01-01', 'atTime': '2019-01-01'}
 
     Parameters
     ----------
@@ -356,7 +339,8 @@
     partner_region_id : integer, optional
     source_id : integer, optional
     frequency_id : integer, optional
-    additional_keys : list, optional
+    start_date: string, optional
+    end_date: string, optional
 
     Returns
     -------
@@ -366,8 +350,47 @@
     """
     params = {}
     for key, value in list(selection.items()):
-        if key in DATA_SERIES_UNIQUE_TYPES_ID + additional_keys:
-            params[str_snake_to_camel(key)] = value
+        if key in ('region_id', 'partner_region_id', 'item_id', 'metric_id',
+                   'source_id', 'frequency_id', 'start_date', 'end_date'):
+            params[snake_to_camel(key)] = value
+    return params
+
+
+def get_data_call_params(**selection):
+    """Construct http request params from dict of entity selections.
+
+    For use with get_data_points().
+
+    >>> get_data_call_params(
+    ...     metric_id=123, start_date='2012-01-01', unit_id=14
+    ... ) == {'startDate': '2012-01-01', 'metricId': 123, 'responseType': 'list_of_series'}
+    True
+
+    Parameters
+    ----------
+    metric_id : integer
+    item_id : integer
+    region_id : integer
+    partner_region_id : integer
+    source_id : integer
+    frequency_id : integer
+    start_date : string, optional
+    end_date : string, optional
+    show_revisions : boolean, optional
+    insert_null : boolean, optional
+    at_time : string, optional
+
+    Returns
+    -------
+    dict
+        selections with valid keys converted to camelcase and invalid ones filtered out
+
+    """
+    params = get_params_from_selection(**selection)
+    for key, value in list(selection.items()):
+        if key in ('start_date', 'end_date', 'show_revisions', 'insert_null', 'at_time'):
+            params[snake_to_camel(key)] = value
+    params['responseType'] = 'list_of_series'
     return params
 
 
@@ -375,7 +398,7 @@
     logger = get_default_logger()
     url = '/'.join(['https:', '', api_host, 'v2/data_series/list'])
     headers = {'authorization': 'Bearer ' + access_token}
-    params = get_params(['start_date', 'end_date'], **selection)
+    params = get_params_from_selection(**selection)
     resp = get_data(url, headers, params)
     try:
         response = resp.json()['data']
@@ -386,28 +409,20 @@
         raise Exception(resp.text)
 
 
-def get_source_ranking(access_token, api_host, selections):
+def get_source_ranking(access_token, api_host, series):
     """Given a series, return a list of ranked sources.
 
-    Parameters
-    ----------
-    access_token : string
-    api_host : string
-    selections : dict
-
-    Returns
-    -------
-    list of dicts
-        Sources that match the selections, sorted by rank
-
+    :param access_token: API access token.
+    :param api_host: API host.
+    :param series: Series to calculate source raking for.
+    :return: List of sources that match the series parameters, sorted by rank.
     """
     def make_key(key):
         if key not in ('startDate', 'endDate'):
             return key + 's'
         return key
-    params = dict((make_key(k), v)
-                  for k, v in iter(list(get_params(['start_date', 'end_date'],
-                                                   **selections).items())))
+    params = dict((make_key(k), v) for k, v in iter(list(
+        get_params_from_selection(**series).items())))
     url = '/'.join(['https:', '', api_host, 'v2/available/sources'])
     headers = {'authorization': 'Bearer ' + access_token}
     return get_data(url, headers, params).json()
@@ -499,8 +514,7 @@
         # All the belongsTo keys are in camelCase. Convert them to snake_case.
         # Only need to do this once per series, so do this outside of the list
         # comprehension and save to a variable to avoid duplicate work:
-        belongs_to = dict_reformat_keys(series.get('series', {}).get('belongsTo', {}),
-                                        str_camel_to_snake)
+        belongs_to = camel_to_snake_dict(series.get('series', {}).get('belongsTo', {}))
         for point in series.get('data', []):
             formatted_point = {
                 'start_date': point[0],
@@ -535,9 +549,7 @@
 def get_data_points(access_token, api_host, **selection):
     headers = {'authorization': 'Bearer ' + access_token}
     url = '/'.join(['https:', '', api_host, 'v2/data'])
-    params = get_params(['start_date', 'end_date', 'show_revisions', 'insert_null', 'at_time'],
-                        **selection)
-    params['responseType'] = 'list_of_series'
+    params = get_data_call_params(**selection)
     resp = get_data(url, headers, params)
     include_historical = selection.get('include_historical', True)
     return list_of_series_to_single_series(resp.json(), False, include_historical)
@@ -579,30 +591,33 @@
 
 def search_and_lookup(access_token, api_host, entity_type, search_terms, num_results=10):
     search_results = search(access_token, api_host, entity_type, search_terms)
-    for result in lookup(access_token, api_host, entity_type, search_results[:num_results]):
-        yield result
+    for result in search_results[:num_results]:
+        yield lookup(access_token, api_host, entity_type, result['id'])
 
 
 def lookup_belongs(access_token, api_host, entity_type, entity_id):
-    parent_entity_ids = lookup_property(access_token, api_host, entity_type, entity_id, 'belongsTo')
-    for parent_details in lookup(access_token, api_host, entity_type, parent_entity_ids):
-        yield parent_details
+    url = '/'.join(['https:', '', api_host, 'v2', entity_type, 'belongs-to'])
+    params = {'ids': str(entity_id)}
+    headers = {'authorization': 'Bearer ' + access_token}
+    parents = get_data(url, headers, params).json().get('data').get(str(entity_id), [])
+    for parent_entity_id in parents:
+        yield lookup(access_token, api_host, entity_type, parent_entity_id)
 
 
 def get_geo_centre(access_token, api_host, region_id):
-    url = '/'.join(['https:', '', api_host, 'v2', 'geocentres']
-    headers = {'authorization': 'Bearer ' + access_token}
-    params = {'regionIds': region_id}
-    resp = get_data(url, headers, params)
+    url = '/'.join(['https:', '', api_host, 'v2/geocentres?regionIds=' +
+                    str(region_id)])
+    headers = {'authorization': 'Bearer ' + access_token}
+    resp = get_data(url, headers)
     return resp.json()['data']
 
 
 @memoize(maxsize=None)
 def get_geojson(access_token, api_host, region_id):
-    url = '/'.join(['https:', '', api_host, 'v2/geocentres'])
-    headers = {'authorization': 'Bearer ' + access_token}
-    params = {'includeGeojson': True, 'regionIds': region_id}
-    resp = get_data(url, headers, params)
+    url = '/'.join(['https:', '', api_host, 'v2/geocentres?includeGeojson=True&regionIds=' +
+                    str(region_id)])
+    headers = {'authorization': 'Bearer ' + access_token}
+    resp = get_data(url, headers)
     for region in resp.json()['data']:
         return json.loads(region['geojson'])
     return None
