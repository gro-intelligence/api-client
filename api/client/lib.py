--- conflicted
+++ resolved
@@ -454,13 +454,6 @@
 
 
 def get_available_timefrequency(access_token, api_host, **series):
-<<<<<<< HEAD
-    def make_key(key):
-        if key not in ('startDate', 'endDate'):
-            return key + 's'
-        return key
-=======
->>>>>>> 6b87e01f
     params = dict((make_key(k), v) for k, v in iter(list(
         get_params_from_selection(**series).items())))
     url = '/'.join(['https:', '', api_host, 'v2/available/time-frequencies'])
