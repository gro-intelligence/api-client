--- conflicted
+++ resolved
@@ -342,41 +342,7 @@
     """
     params = {}
     for key, value in list(selection.items()):
-<<<<<<< HEAD
-        if key in SERIES_TYPES_ID_SINGULAR:
-            params[snake_to_camel(key)] = value
-    return params
-
-
-def get_crop_calendar_params(**selection):
-    """Construct http request params from dict of entity selections.
-
-    For use with get_crop_calendar_data_points()
-
-    >>> get_crop_calendar_params(
-    ...     metric_id=123, item_id=456, region_id=14
-    ... ) == { 'itemId': 456, 'regionId': 14 }
-    True
-
-    Parameters
-    ----------
-    item_id : integer
-    region_id : integer
-
-    Returns
-    -------
-    dict
-        selections with valid keys converted to camelcase and invalid ones
-        filtered out
-
-    """
-    params = {}
-    for key, value in list(selection.items()):
-        if key in ('region_id', 'item_id'):
-=======
-        if key in ('region_id', 'partner_region_id', 'item_id', 'metric_id',
-                   'source_id', 'frequency_id', 'start_date', 'end_date'):
->>>>>>> 56d0ed5c
+        if key in SERIES_TYPES_ID_SINGULAR+('start_date', 'end_date'):
             params[snake_to_camel(key)] = value
     return params
 
@@ -522,143 +488,6 @@
             series_with_source = dict(series)
             series_with_source['source_id'] = source_id
             yield series_with_source
-
-
-<<<<<<< HEAD
-def format_crop_calendar_response(resp):
-    """Make cropcalendar output a format similar to get_data_points().
-
-    >>> format_crop_calendar_response([{
-    ...     'metricId': 2260063,
-    ...     'itemId': 274,
-    ...     'regionId': 13051,
-    ...     'sourceId': 5,
-    ...     'frequencyId': 15,
-    ...     'data': [{
-    ...         'sageItem': 'Corn',
-    ...         'plantingStartDate': '2000-03-04',
-    ...         'plantingEndDate': '2000-05-17',
-    ...         'harvestingStartDate': '2000-07-20',
-    ...         'harvestingEndDate': '2000-11-01',
-    ...         'multiYear': False
-    ...     }]
-    ... }]) == [{
-    ...     'metric_id': 2260063,
-    ...     'item_id': 274,
-    ...     'region_id': 13051,
-    ...     'frequency_id': 15,
-    ...     'source_id': 5,
-    ...     'start_date': '2000-03-04',
-    ...     'end_date': '2000-05-17',
-    ...     'value': 'planting',
-    ...     'input_unit_id': None,
-    ...     'input_unit_scale': None,
-    ...     'reporting_date': None
-    ... }, {
-    ...     'metric_id': 2260063,
-    ...     'item_id': 274,
-    ...     'region_id': 13051,
-    ...     'frequency_id': 15,
-    ...     'source_id': 5,
-    ...     'start_date': '2000-07-20',
-    ...     'end_date': '2000-11-01',
-    ...     'value': 'harvesting',
-    ...     'input_unit_id': None,
-    ...     'input_unit_scale': None,
-    ...     'reporting_date': None
-    ... }]
-    True
-
-    Parameters
-    ----------
-    resp : list of dicts
-        The output from /v2/cropcalendar/data. See doctest
-
-    Returns
-    -------
-    points : list of dicts
-        The input ``resp`` dicts with keys modified to match the get_data_points
-        output keys. Splits each point with plantingStartDate, plantingEndDate,
-        harvestingStartDate, and harvestingEndDate into two points with start
-        and end date where the value is the state of the crop as a string.
-
-    """
-    points = []
-    for point in resp:
-        # A single point may have multiple data entries if there are multiple
-        # harvests
-        for dataEntry in point['data']:
-            # Some start/end dates can be undefined (ex: {regionId: 12314,
-            # itemId: 95} - Wheat in Alta, Russia). Those are returned as empty
-            # strings, so here I am checking for that and replacing those cases
-            # with Nones. Also, in some cases both start AND end are undefined,
-            # in which case I am excluding the data point entirely.
-            if (dataEntry['plantingStartDate'] != '' or
-                    dataEntry['plantingEndDate'] != ''):
-                points.append({
-                    'metric_id': point['metricId'],
-                    'item_id': point['itemId'],
-                    'region_id': point['regionId'],
-                    'frequency_id': point['frequencyId'],
-                    'source_id': point['sourceId'],
-                    'start_date': (dataEntry['plantingStartDate']
-                                   if dataEntry['plantingStartDate'] != ''
-                                   else None),
-                    'end_date': (dataEntry['plantingEndDate']
-                                 if dataEntry['plantingEndDate'] != ''
-                                 else None),
-                    'value': 'planting',
-                    'input_unit_id': None,
-                    'input_unit_scale': None,
-                    'reporting_date': None
-                })
-            if (dataEntry['harvestingStartDate'] != '' or
-                    dataEntry['harvestingEndDate'] != ''):
-                points.append({
-                    'metric_id': point['metricId'],
-                    'item_id': point['itemId'],
-                    'region_id': point['regionId'],
-                    'frequency_id': point['frequencyId'],
-                    'source_id': point['sourceId'],
-                    'start_date': (dataEntry['harvestingStartDate']
-                                   if dataEntry['harvestingStartDate'] != ''
-                                   else None),
-                    'end_date': (dataEntry['harvestingEndDate']
-                                 if dataEntry['harvestingEndDate'] != ''
-                                 else None),
-                    'value': 'harvesting',
-                    'input_unit_id': None,
-                    'input_unit_scale': None,
-                    'reporting_date': None
-                })
-    return points
-
-
-def get_crop_calendar_data_points(access_token, api_host, **selection):
-    """Get crop calendar data.
-
-    Has different input/output from the regular /v2/data call, so this
-    normalizes the interface and output format to make compatible
-    get_data_points().
-
-    Parameters
-    ----------
-    access_token : string
-    api_host : string
-    selection : dict
-        See get_crop_calendar_params() input
-
-    Returns
-    -------
-    list of dicts
-        See format_crop_calendar_response() output
-
-    """
-    headers = {'authorization': 'Bearer ' + access_token}
-    url = '/'.join(['https:', '', api_host, 'v2/cropcalendar/data'])
-    params = get_crop_calendar_params(**selection)
-    resp = get_data(url, headers, params)
-    return format_crop_calendar_response(resp.json())
 
 
 def format_list_of_series(series_list):
@@ -688,8 +517,6 @@
     return series_list
 
 
-=======
->>>>>>> 56d0ed5c
 def get_data_points(access_token, api_host, **selection):
     """Get all the data points for a given selection.
 
@@ -739,15 +566,9 @@
             }, ...]
 
     """
-<<<<<<< HEAD
-    if(selection['metric_id'] == CROP_CALENDAR_METRIC_ID):
-        return get_crop_calendar_data_points(access_token, api_host,
-                                             **selection)
-=======
->>>>>>> 56d0ed5c
     headers = {'authorization': 'Bearer ' + access_token}
     url = '/'.join(['https:', '', api_host, 'v2/data'])
-    paramsList = get_data_call_params(**selection)
+    params = get_data_call_params(**selection)
     resp = get_data(url, headers, params)
     return format_list_of_series(resp.json())
 
