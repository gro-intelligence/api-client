--- conflicted
+++ resolved
@@ -290,7 +290,6 @@
   'regions', and id, generates a list of JSON dicts of entities it
   belongs to.
   """
-<<<<<<< HEAD
     url = '/'.join(['https:', '', api_host, 'v2', entity_type, 'belongs-to'])
     params = {'ids': str(entity_id)}
     headers = {'authorization': 'Bearer ' + access_token}
@@ -468,18 +467,10 @@
     batch_async_get_data(queries, results, map_returned)
 
     return results
-=======
-  url = '/'.join(['https:', '', api_host, 'v2', entity_type, 'belongs-to'])
-  params = { 'ids': str(entity_id) }
-  headers = {'authorization': 'Bearer ' + access_token}
-  resp = get_data(url, headers, params)
-  for parent_entity_id in resp.json().get('data').get(str(entity_id)):
-    yield lookup(access_token, api_host, entity_type, parent_entity_id)
 
 def get_geo_centre(access_token, api_host, region_id):
   """Given a region ID, returns the geographic centre in degrees lat/lon."""
   url = '/'.join(['https:', '', api_host, 'v2/geocentres?regionIds=' + str(region_id)])
   headers = {'authorization': 'Bearer ' + access_token}
   resp = get_data(url, headers)
-  return resp.json()["data"]
->>>>>>> 39d0a2ca
+  return resp.json()["data"]