--- conflicted
+++ resolved
@@ -266,11 +266,7 @@
         {'id': 2, 'name': 'region 2', 'contains': [], 'belongsTo': [3], 'historical': False}
     ]
 
-<<<<<<< HEAD
     assert lib.get_descendant_regions(MOCK_TOKEN, MOCK_HOST, 3, include_historical=False,
-                                      include_details=False) == [{'id': 2}]
-=======
-    assert lib.get_descendant_regions(MOCK_TOKEN, MOCK_HOST, 14, include_historical=False,
                                       include_details=False) == [{'id': 2}]
 
 
@@ -284,5 +280,4 @@
     mock_requests_get.return_value.json.return_value = mock_response
     mock_requests_get.return_value.status_code = 200
     assert lib.get_top(MOCK_TOKEN, MOCK_HOST, 'items', metric_id=14) == mock_response
-    assert lib.get_top(MOCK_TOKEN, MOCK_HOST, 'items', num_results=3, metric_id=14) == mock_response
->>>>>>> 604dfd72
+    assert lib.get_top(MOCK_TOKEN, MOCK_HOST, 'items', num_results=3, metric_id=14) == mock_response