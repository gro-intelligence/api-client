import numpy as np
import os
from sklearn.neighbors import BallTree
from api.client.batch_client import BatchClient
from api.client.lib import get_default_logger
from similar_region_state import SimilarRegionState

""" API Config """
API_HOST = 'api.gro-intelligence.com'
ACCESS_TOKEN = os.environ['GROAPI_TOKEN']

class SimilarRegion(object):

    def __init__(self, region_properties, regions_to_compare=None):
        """
        :param region_properties: A dict containing the properties of regions to use when doing the similarity
        computation. This is by default defined in region_properties.py, but can be adjusted.
        :param regions_to_compare: Default is None. This is a list of region IDs against which we want to do the
        similarity computation. If none specified, do this for all regions where we have _any_ data.
        """
        self.client = BatchClient(API_HOST, ACCESS_TOKEN)
        self._logger = get_default_logger()
        if not regions_to_compare:
            regions_to_compare = self._regions_avail_for_selection(region_properties)
        self.state = SimilarRegionState(region_properties, regions_to_compare, self.client)
        return

    def _regions_avail_for_selection(self, region_properties):
        regions = set()
        for props in region_properties.values():
            for available_series in self.client.list_available(props["selected_entities"]):
                regions.add(available_series["region_id"])
        self._logger.info("{} regions are available for comparison.".format(len(regions)))
        return list(regions)

    def _format_results(self, sim_regions, region_level_id, dists):
        for ranking, idx in enumerate(sim_regions):
            sim_region_region_id = self.state.inverse_mapping[idx]
            if np.ma.is_masked(self.state.data_nonstruc[idx]):
                self._logger.info("possible sim_region was masked")
            sim_region_region = self.client.lookup("regions", sim_region_region_id)
            sim_region_name = self.client.lookup("regions", sim_region_region_id)["name"]
            if region_level_id is not None and sim_region_region["level"] != region_level_id:
                self._logger.info("not level %s %s" % (region_level_id, sim_region_name))
                continue
            sim_region_name = self.client.lookup("regions", sim_region_region_id)["name"]
            parent = next(self.client.lookup_belongs("regions", sim_region_region_id), {"name": ""})

            if parent.get('id', None):
                grandparent = next(self.client.lookup_belongs("regions", parent["id"]), {"name": "", "id": ""})
            else:
                grandparent = {"name": "", "id": ""}
            self._logger.info("{}, {}, {}".format(sim_region_name, parent["name"], grandparent["name"]))
            data_point = {"id": sim_region_region_id, "name": sim_region_name, "dist": dists[ranking],
                          "parent": (parent["id"], parent["name"], grandparent["id"], grandparent["name"])}
            yield data_point

    def _similar_to(self, region_id, number_of_regions):
        """
        This gives us the regions that are most similar to the either the given region in the case on region is give, or
        similar to the "collective mean" of the regions as given.
        :param region_ids:
        :return: regions that are most similar to the given region id(s)
        """
        assert region_id in self.state.mapping, "This region is not available in your configuration."
        # list as an index to preserve dimensionality of returned data
        x = self.state.data_standardized[self.state.mapping[region_id], :]
        x = x.reshape(1, -1)
        neighbour_dists, neighbour_idxs = self.state.ball.query(x, k=number_of_regions)
        return neighbour_idxs[0], neighbour_dists[0]

    def _compute_similarity_matrix(self):
        """
        Compute and cache the similarity matrix/ball tree from the standardized data.
        :return: None. Modifies property "sim_matrix"
        """
        # Compute a ball tree (this is quicker than expected)
        self._logger.info("BallTree: computing")
        self.state.ball = BallTree(self.state.data_standardized, leaf_size=2)
        self._logger.info("BallTree: done")
        return

    def similar_to(self, region_id, number_of_regions=10, requested_level=None):
        """
        Attempt to look up the given name and find similar regions.
        :param region_id: name of a region.
        :param number_of_regions: number of similar regions to return in the ranked list.
        :return: a generator of the most similar regions as a list in the form
        [{id: 123, name: "abc", distance: 1.23, parent_regions: [{"abc"456, 789]
        """
<<<<<<< HEAD

        if self.state.recompute:
            self._logger.info("similarities not computed (or reloaded from disk and not saved), computing.")
            self._compute_similarity_matrix()

        # if search_regions:
        #     # TODO: fix search regions
        #     search_regions = []
        #
        # Check if search region is contained in available regions
        # if set(search_regions) not in self.state.known_regions:
        #     raise Exception("Requested region(s) are not downloaded. Please call cache_regions()")

        neighbours, dists = self._similar_to(region_id, number_of_regions)

        self._logger.info("nearest regions to '{}' are: {}".format(region_id, neighbours))

        for output in self._format_results(region_id, neighbours, requested_level, csv_output, dists):
=======
        self._compute_similarity_matrix()
        sim_regions, dists = self._similar_to(region_id, number_of_regions)
        self._logger.info("Found {} regions most similar to '{}'.".format(len(sim_regions), region_id))
        for output in self._format_results(sim_regions, requested_level, dists):
>>>>>>> 6d613c3e
            yield output<|MERGE_RESOLUTION|>--- conflicted
+++ resolved
@@ -88,29 +88,9 @@
         :return: a generator of the most similar regions as a list in the form
         [{id: 123, name: "abc", distance: 1.23, parent_regions: [{"abc"456, 789]
         """
-<<<<<<< HEAD
 
-        if self.state.recompute:
-            self._logger.info("similarities not computed (or reloaded from disk and not saved), computing.")
-            self._compute_similarity_matrix()
-
-        # if search_regions:
-        #     # TODO: fix search regions
-        #     search_regions = []
-        #
-        # Check if search region is contained in available regions
-        # if set(search_regions) not in self.state.known_regions:
-        #     raise Exception("Requested region(s) are not downloaded. Please call cache_regions()")
-
-        neighbours, dists = self._similar_to(region_id, number_of_regions)
-
-        self._logger.info("nearest regions to '{}' are: {}".format(region_id, neighbours))
-
-        for output in self._format_results(region_id, neighbours, requested_level, csv_output, dists):
-=======
         self._compute_similarity_matrix()
         sim_regions, dists = self._similar_to(region_id, number_of_regions)
         self._logger.info("Found {} regions most similar to '{}'.".format(len(sim_regions), region_id))
         for output in self._format_results(sim_regions, requested_level, dists):
->>>>>>> 6d613c3e
             yield output