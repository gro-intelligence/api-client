# Gro API Client example: Prevented Plant

1. Follow the [instructions to install the Gro API Client](../../../../README.md)
<<<<<<< HEAD
1. Download the [requirements file in this directory](./requirements.txt)
2. Run `pip install -r requirements.txt` (for MacOS and Linux) or `conda install --file windows-requirements.txt` (for Windows) to automatically install the required dependencies (see comment in the notebook regarding xgboost)
3. Download the notebook to your working directory
4. Run `jupyter notebook` to start the jupyter server and open the notebook in your web browser

=======
2. Download the [requirements file in this directory](./requirements.txt)
3. Run `pip install -r requirements.txt` (for MacOS and Linux) or `conda install --file windows-requirements.txt` (for Windows) to automatically install the required dependencies (see comment in the notebook regarding xgboost)
4. Download the notebook to your working directory
5. Run `jupyter notebook` to start the jupyter server and open the notebook in your web browser

>>>>>>> 7d2b5e9f
<|MERGE_RESOLUTION|>--- conflicted
+++ resolved
@@ -1,16 +1,8 @@
-# Gro API Client example: Prevented Plant
-
-1. Follow the [instructions to install the Gro API Client](../../../../README.md)
-<<<<<<< HEAD
-1. Download the [requirements file in this directory](./requirements.txt)
-2. Run `pip install -r requirements.txt` (for MacOS and Linux) or `conda install --file windows-requirements.txt` (for Windows) to automatically install the required dependencies (see comment in the notebook regarding xgboost)
-3. Download the notebook to your working directory
-4. Run `jupyter notebook` to start the jupyter server and open the notebook in your web browser
-
-=======
-2. Download the [requirements file in this directory](./requirements.txt)
-3. Run `pip install -r requirements.txt` (for MacOS and Linux) or `conda install --file windows-requirements.txt` (for Windows) to automatically install the required dependencies (see comment in the notebook regarding xgboost)
-4. Download the notebook to your working directory
-5. Run `jupyter notebook` to start the jupyter server and open the notebook in your web browser
-
->>>>>>> 7d2b5e9f
+# Gro API Client example: Prevented Plant
+
+1. Follow the [instructions to install the Gro API Client](../../../../README.md)
+2. Download the [requirements file in this directory](./requirements.txt)
+3. Run `pip install -r requirements.txt` (for MacOS and Linux) or `conda install --file windows-requirements.txt` (for Windows) to automatically install the required dependencies (see comment in the notebook regarding xgboost)
+4. Download the notebook to your working directory
+5. Run `jupyter notebook` to start the jupyter server and open the notebook in your web browser
+