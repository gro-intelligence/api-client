--- conflicted
+++ resolved
@@ -24,75 +24,6 @@
 
 MOCK_HOST = "pytest.groclient.url"
 MOCK_TOKEN = "pytest.groclient.token"
-<<<<<<< HEAD
-
-mock_list_of_series_points = [
-    {
-        "series": {
-            "metricId": 860032,
-            "itemId": 274,
-            "regionId": 1215,
-            "partnerRegionId": 0,
-            "frequencyId": 9,
-            "sourceId": 2,
-            "unitId": 14,
-            "belongsTo": {
-                "metricId": 860032,
-                "itemId": 274,
-                "regionId": 1215,
-                "frequencyId": 9,
-                "sourceId": 2,
-            },
-        },
-        "data": [
-            [
-                "2017-01-01T00:00:00.000Z",
-                "2017-12-31T00:00:00.000Z",
-                40891,
-                None,
-                14,
-                {},
-            ],
-            [
-                "2018-01-01T00:00:00.000Z",
-                "2018-12-31T00:00:00.000Z",
-                56789,
-                "2019-03-14T00:00:00.000Z",
-                10,
-                {},
-            ],
-        ],
-    }
-]
-
-mock_data_series = [
-    {
-        "metric_id": 860032,  # TODO: add names
-        "item_id": 274,
-        "region_id": 1215,
-        "partner_region_id": 0,
-        "frequency_id": 9,
-        "source_id": 2,
-    },
-    {
-        "metric_id": 860032,  # TODO: add names
-        "item_id": 274,
-        "region_id": 1216,
-        "partner_region_id": 0,
-        "frequency_id": 9,
-        "source_id": 2,
-    },
-]
-
-ERROR_SELECTION = {
-    "metric_id": 1,
-    "item_id": -15,
-    "region_id": 3,
-    "frequency_id": 4,
-    "source_id": 5,
-}
-=======
->>>>>>> eaee8074
 
 
 def mock_rank_series_by_source(access_token, api_host, selections_list):
@@ -203,11 +134,7 @@
 
         with self.assertRaises(Exception):
             self.client.batch_async_get_data_points(
-<<<<<<< HEAD
-                [ERROR_SELECTION], map_result=raise_exception
-=======
                 [mock_error_selection], map_result=raise_exception
->>>>>>> eaee8074
             )
 
     def test_get_df(self):
