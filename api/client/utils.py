--- conflicted
+++ resolved
@@ -77,7 +77,6 @@
     return {format_func(key): value for key, value in obj.items()}
 
 
-<<<<<<< HEAD
 def list_chunk(arr, chunk_size=50):
     """Chunk an array into chunks of a given max length.
 
@@ -100,7 +99,8 @@
     """
     return [arr[i*chunk_size:(i+1)*chunk_size]
             for i in range(int(ceil(len(arr)/float(chunk_size))))]
-=======
+
+
 def intersect(lhs_list, rhs_list):
     """Return the common elements of two lists
 
@@ -127,7 +127,6 @@
 
     """
     return list(filter(lambda elem: elem in rhs_list, lhs_list))
->>>>>>> 8c7bf601
 
 
 if __name__ == '__main__':
