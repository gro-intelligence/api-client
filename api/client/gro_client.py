--- conflicted
+++ resolved
@@ -1,6 +1,6 @@
 from __future__ import print_function
 from api.client import cfg, lib, Client
-from api.client.constants import DATA_POINTS_UNIQUE_COLS, ENTITY_KEY_TO_TYPE
+from api.client.constants import DATA_SERIES_UNIQUE_TYPES_ID, ENTITY_KEY_TO_TYPE
 from builtins import str
 from builtins import zip
 from random import random
@@ -18,20 +18,6 @@
 OUTPUT_FILENAME = 'gro_client_output.csv'
 
 
-<<<<<<< HEAD
-=======
-DATA_SERIES_UNIQUE_COLS = ['metric_id', 'item_id',
-                           'region_id', 'partner_region_id',
-                           'source_id', 'frequency_id']
-
-ENTITY_KEY_TO_TYPE = {'item_id': 'items',
-                      'metric_id': 'metrics',
-                      'region_id': 'regions',
-                      'partner_region_id': 'regions',
-                      'source_id': 'sources',
-                      'frequency_id': 'frequencies'}
-
->>>>>>> 6dc12dd5
 class GroClient(Client):
     """An extension of the Client class with extra convenience methods for some common operations.
 
@@ -78,7 +64,7 @@
         if index_by_series:
             return self._data_frame.set_index([c for c in filter(
                 lambda col: col in self._data_frame.columns,
-                DATA_SERIES_UNIQUE_COLS)])
+                DATA_SERIES_UNIQUE_TYPES_ID)])
         return self._data_frame
 
     def add_points_to_df(self, index, data_series, data_points, *args):
@@ -264,11 +250,11 @@
         """
 
         entity_ids = [int(x) for x in gdh_selection.split('-')]
-        selection = dict(zip(DATA_SERIES_UNIQUE_COLS, entity_ids))
+        selection = dict(zip(DATA_SERIES_UNIQUE_TYPES_ID, entity_ids))
 
         # add optional pararms to selection
         for key, value in list(optional_selections.items()):
-            if key not in DATA_SERIES_UNIQUE_COLS:
+            if key not in DATA_SERIES_UNIQUE_TYPES_ID:
                 selection[key] = value
 
         self.add_single_data_series(selection)
