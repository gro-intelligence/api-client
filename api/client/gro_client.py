--- conflicted
+++ resolved
@@ -331,12 +331,7 @@
 
         """
         return lib.get_geojsons(
-<<<<<<< HEAD
             self.access_token, self.api_host, region_id, descendant_level, zoom_level)
-=======
-            self.access_token, self.api_host, region_id, descendant_level, zoom_level
-        )
->>>>>>> 56a4a8b8
 
     def get_geojson(self, region_id, zoom_level=7):
         """Given a region ID, return shape information in geojson.
