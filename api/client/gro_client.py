from __future__ import print_function
from api.client import cfg, lib, Client
from api.client.constants import DATA_POINTS_UNIQUE_COLS
from builtins import str
from builtins import zip
from random import random
import argparse
import functools
import getpass
import itertools
import os
import pandas
import sys
import unicodecsv


API_HOST = 'api.gro-intelligence.com'
OUTPUT_FILENAME = 'gro_client_output.csv'


<<<<<<< HEAD
=======
DATA_POINTS_UNIQUE_COLS = ['item_id', 'metric_id',
                           'region_id', 'partner_region_id',
                           'frequency_id', 'source_id',
                           'reporting_date', 'start_date', 'end_date']

ENTITY_KEY_TO_TYPE = {'item_id': 'items',
                      'metric_id': 'metrics',
                      'region_id': 'regions',
                      'partner_region_id': 'regions',
                      'source_id': 'sources',
                      'frequency_id': 'frequencies'}

>>>>>>> 4aace820
class GroClient(Client):
    """An extension of the Client class with extra convenience methods for some common operations.

    Extra functionality includes:
    - Automatic conversion of units
    - Finding data series using entity names rather than ids
    - Exploration shortcuts for filling in partial selections
    - Saving data series in a data frame for repeated use

    """

    def __init__(self, api_host, access_token):
        super(GroClient, self).__init__(api_host, access_token)
        self._logger = lib.get_default_logger()
        self._data_series_list = []  # all that have been added
        self._data_series_queue = []  # added but not loaded in data frame
        self._data_frame = pandas.DataFrame()

    def get_logger(self):
        return self._logger

    def get_df(self, show_revisions=False):
        """Call :meth:`~.get_data_points` for each saved data series and return as a combined
        dataframe.

        Note you must have first called either :meth:`~.add_data_series` or
        :meth:`~.add_single_data_series` to save data series into the GroClient's data_series_list.
        You can inspect the client's saved list using :meth:`~.get_data_series_list`.

        Returns
        -------
        pandas.DataFrame
            The results to :meth:`~.get_data_points` for all the saved series, appended together
            into a single dataframe.
            See https://developers.gro-intelligence.com/data-point-definition.html

        """
        while self._data_series_queue:
            data_series = self._data_series_queue.pop()
            if show_revisions:
                data_series['show_revisions'] = True
            self.add_points_to_df(None, data_series, self.get_data_points(**data_series))
        return self._data_frame

    def add_points_to_df(self, index, data_series, data_points, *args):
        """Add the given datapoints to a pandas dataframe.

        Parameters:
        -----------
        index : unused
        data_series : dict
        data_points : list of dicts

        """
        tmp = pandas.DataFrame(data=data_points)
        if tmp.empty:
            return
        # get_data_points response doesn't include the
        # source_id. We add it as a column, in case we have
        # several selections series which differ only by source id.
        tmp['source_id'] = data_series['source_id']
        if 'end_date' in tmp.columns:
            tmp.end_date = pandas.to_datetime(tmp.end_date)
        if 'start_date' in tmp.columns:
            tmp.start_date = pandas.to_datetime(tmp.start_date)
        if 'reporting_date' in tmp.columns:
            tmp.reporting_date = pandas.to_datetime(tmp.reporting_date)

        if self._data_frame.empty:
            self._data_frame = tmp
            self._data_frame.set_index([col for col in DATA_POINTS_UNIQUE_COLS
                                        if col in tmp.columns])
        else:
            self._data_frame = self._data_frame.merge(tmp, how='outer')

    def get_data_points(self, **selections):
        """Get all the data points for a given selection.

        https://developers.gro-intelligence.com/data-point-definition.html

        Example::

            client.get_data_points(**{'metric_id': 860032,
                                      'item_id': 274,
                                      'region_id': 1215,
                                      'frequency_id': 9,
                                      'source_id': 2,
                                      'start_date': '2017-01-01',
                                      'end_date': '2017-12-31',
                                      'unit_id': 15})

        Returns::

            [{  'start_date': '2017-01-01T00:00:00.000Z',
                'end_date': '2017-12-31T00:00:00.000Z',
                'value': 408913833.8019222, 'unit_id': 15,
                'reporting_date': None,
                'metric_id': 860032, 'item_id': 274, 'region_id': 1215,
                'partner_region_id': 0, 'frequency_id': 9, 'source_id': 2,
                'belongs_to': {
                    'metric_id': 860032,
                    'item_id': 274,
                    'region_id': 1215,
                    'frequency_id': 9,
                    'source_id': 2
                }
            }]

        Note: you can pass the output of :meth:`~.get_data_series` into :meth:`~.get_data_points`
        to check what series exist for some selections and then retrieve the data points for those
        series. See :sample:`quick_start.py` for an example of this.

        :meth:`~.get_data_points` also allows passing a list of ids for metric_id, item_id, and/or
        region_id to get multiple series in a single request. This can be faster if requesting many
        series.

        For example::

            client.get_data_points(**{'metric_id': 860032,
                                      'item_id': 274,
                                      'region_id': [1215,1216],
                                      'frequency_id': 9,
                                      'source_id': 2,
                                      'start_date': '2017-01-01',
                                      'end_date': '2017-12-31',
                                      'unit_id': 15})
        Returns::

            [{  'start_date': '2017-01-01T00:00:00.000Z',
                'end_date': '2017-12-31T00:00:00.000Z',
                'value': 408913833.8019222, 'unit_id': 15,
                'reporting_date': None,
                'metric_id': 860032, 'item_id': 274, 'region_id': 1215,
                'partner_region_id': 0, 'frequency_id': 9, 'source_id': 2,
                'belongs_to': {
                    'metric_id': 860032,
                    'item_id': 274,
                    'region_id': 1215,
                    'frequency_id': 9,
                    'source_id': 2
                }
            }, { 'start_date': '2017-01-01T00:00:00.000Z',
                 'end_date': '2017-12-31T00:00:00.000Z',
                 'value': 340614.19507563586, 'unit_id': 15,
                 'reporting_date': None,
                 'metric_id': 860032, 'item_id': 274, 'region_id': 1216,
                 'partner_region_id': 0, 'frequency_id': 9, 'source_id': 2,
                 'belongs_to': {
                    'metric_id': 860032,
                    'item_id': 274,
                    'region_id': 1216,
                    'frequency_id': 9,
                    'source_id': 2
                 }
            }]

        Parameters
        ----------
        metric_id : integer or list of integers
            How something is measured. e.g. "Export Value" or "Area Harvested"
        item_id : integer or list of integers
            What is being measured. e.g. "Corn" or "Rainfall"
        region_id : integer or list of integers
            Where something is being measured e.g. "United States Corn Belt" or "China"
        partner_region_id : integer or list of integers, optional
            partner_region refers to an interaction between two regions, like trade or
            transportation. For example, for an Export metric, the "region" would be the exporter
            and the "partner_region" would be the importer. For most series, this can be excluded
            or set to 0 ("World") by default.
        source_id : integer
        frequency_id : integer
        unit_id : integer, optional
        start_date : string, optional
            All points with end dates equal to or after this date
        end_date : string, optional
            All points with start dates equal to or before this date
        show_revisions : boolean, optional
            False by default, meaning only the latest value for each period. If true, will return
            all values for a given period, differentiated by the `reporting_date` field.
        insert_null : boolean, optional
            False by default. If True, will include a data point with a None value for each period
            that does not have data.
        at_time : string, optional
            Estimate what data would have been available via Gro at a given time in the past. See
            :sample:`at-time-query-examples.ipynb` for more details.
        include_historical : boolean, optional
            True by default, will include historical regions that are part of your selections

        Returns
        -------
        list of dicts

        """
        data_points = super(GroClient, self).get_data_points(**selections)
        # Apply unit conversion if a unit is specified
        if 'unit_id' in selections:
            return list(map(functools.partial(self.convert_unit,
                                              target_unit_id=selections['unit_id']), data_points))
        # Return data points in input units if not unit is specified
        return data_points

    def GDH(self, gdh_selection, **optional_selections):
        """Wrapper for :meth:`~.get_data_points`. with alternative input and output style.

        The selection of data series to retrieve is encoded in a
        'gdh_seletion' string of the form
        <metric_id>-<item_id>-<region_id>-<partner_region_id>-<source_id>-<frequency_id>

        For example, client.GDH("860032-274-1231-0-14-9") will get the
        data points for Production of Corn in China from PS&D at an
        annual frequency, e.g.
        for csv_row in client.GDH("860032-274-1231-0-14-9"):
            print csv_row

        Parameters:
        ----------
        gdh_selection: string
        optional_selections: dict, optional
            accepts optional params from :meth:`~.get_data_points`.

        Returns:
        ------
        pandas.DataFrame

            the main DataFrame :meth:`~.get_df`. with the :meth:`~.get_data_points`. results for requested series.

        """

        entity_keys = ['metric_id', 'item_id', 'region_id', 'partner_region_id',
                       'source_id', 'frequency_id']
        entity_ids = [int(x) for x in gdh_selection.split('-')]
        selection = dict(zip(entity_keys, entity_ids))

        # add optional pararms to selection 
        for key, value in list(optional_selections.items()):    
            if key not in entity_keys:
                selection[key] = value

        self.add_single_data_series(selection)
        df = self.get_df()
        return df

    def get_data_series_list(self):
        """Inspect the current list of saved data series contained in the GroClient.

        For use with :meth:`~.get_df`. Add new data series to the list using
        :meth:`~.add_data_series` and :meth:`~.add_single_data_series`.

        Returns
        -------
        list of dicts
            A list of data_series objects, as returned by :meth:`~.get_data_series`.

        """
        return list(self._data_series_list)

    def add_single_data_series(self, data_series):
        """Save a data series object to the GroClient's data_series_list.

        For use with :meth:`~.get_df`.

        Parameters
        ----------
        data_series : dict
            A single data_series object, as returned by :meth:`~.get_data_series` or
            :meth:`~.find_data_series`.
            See https://developers.gro-intelligence.com/data-series-definition.html

        Returns
        -------
        None

        """
        self._data_series_list.append(data_series)
        self._data_series_queue.append(data_series)
        self._logger.info("Added {}".format(data_series))
        return

    def find_data_series(self, **kwargs):
        """Find the best possible data series matching a combination of entities specified by name.

        Example::

            next(client.find_data_series(item="Corn",
                                         metric="Futures Open Interest",
                                         region="United States of America"))

        will yield::

            { 'metric_id': 15610005, 'metric_name': 'Futures Open Interest',
              'item_id': 274, 'item_name': 'Corn',
              'region_id': 1215, 'region_name': 'United States',
              'partner_region_id': 0, 'partner_region_name': 'World',
              'frequency_id': 15, 'source_id': 81,
              'start_date': '1972-03-01T00:00:00.000Z', 'end_date': '2022-12-31T00:00:00.000Z' }

        See https://developers.gro-intelligence.com/data-series-definition.html

        This method uses :meth:`~.search`, :meth:`~.get_data_series`,
        :meth:`~.get_available_timefrequency` and  :meth:`~.rank_series_by_source`.


        Parameters
        ----------
        metric : string, optional
        item : string, optional
        region : string, optional
        partner_region : string, optional
        start_date : string, optional
            YYYY-MM-DD
        end_date : string, optional
            YYYY-MM-DD

        Yields
        ------
        dict
           A sequence of data series matching the input selections, in quality rank order.

        See also
        --------
        :meth:`~.get_data_series`

        """
        search_results = []
        keys = []
        if kwargs.get('item'):
            search_results.append(
                self.search('items', kwargs['item'])[:cfg.MAX_RESULT_COMBINATION_DEPTH])
            keys.append('item_id')
        if kwargs.get('metric'):
            search_results.append(
                self.search('metrics', kwargs['metric'])[:cfg.MAX_RESULT_COMBINATION_DEPTH])
            keys.append('metric_id')
        if kwargs.get('region'):
            search_results.append(
                self.search('regions', kwargs['region'])[:cfg.MAX_RESULT_COMBINATION_DEPTH])
            keys.append('region_id')
        if kwargs.get('partner_region'):
            search_results.append(
                self.search('regions', kwargs['partner_region'])[:cfg.MAX_RESULT_COMBINATION_DEPTH])
            keys.append('partner_region_id')
        # Rank by frequency and source, while preserving search ranking in
        # permutations of item, metric, region, and partner region.
        ranking_groups = set()
        for comb in itertools.product(*search_results):
            entities = dict(list(zip(keys, [entity['id'] for entity in comb])))
            for data_series in self.get_data_series(**entities)[:cfg.MAX_SERIES_PER_COMB]:
                self._logger.debug("Data series: {}".format(data_series))
                # time range affects ranking
                data_series.pop('start_date', None)
                data_series.pop('end_date', None)
                data_series.pop('frequency_id', None)
                data_series.pop('source_id', None)
                data_series.pop('source_name', None)
                data_series.pop('metadata', None)
                series_hash = frozenset(data_series.items())
                if series_hash not in ranking_groups:
                    ranking_groups.add(series_hash)
                    if kwargs.get('start_date'):
                        data_series['start_date'] = kwargs['start_date']
                    if kwargs.get('end_date'):
                        data_series['end_date'] = kwargs['end_date']
                    for tf in self.get_available_timefrequency(**data_series):
                        ds = dict(data_series)
                        ds['frequency_id'] = tf['frequency_id']
                        for data_series in self.rank_series_by_source([ds]):
                            yield data_series

    def add_data_series(self, **kwargs):
        """Adds the top result of :meth:`~.find_data_series` to the saved data series list.

        For use with :meth:`~.get_df`.

        Parameters
        ----------
        metric : string, optional
        item : string, optional
        region : string, optional
        partner_region : string, optional
        start_date : string, optional
            YYYY-MM-DD
        end_date : string, optional
            YYYY-MM-DD

        Returns
        -------
        data_series object, as returned by :meth:`~.get_data_series`.
            The data_series that was added or None if none were found.

        See also
        --------
        :meth:`~.get_df`
        :meth:`~.add_single_data_series`
        :meth:`~.find_data_series`

        """
        for the_data_series in self.find_data_series(**kwargs):
            self.add_single_data_series(the_data_series)
            return the_data_series
        return

    ###
    # Discovery shortcuts
    ###
    def search_for_entity(self, entity_type, keywords):
        """Returns the first result of entity_type that matches the given keywords.

        Parameters
        ----------
        entity_type : { 'metric', 'item', 'region', 'source' }
        keywords : string

        Returns
        ----------
        integer
            The id of the first search result

        """
        results = self.search(entity_type, keywords)
        for result in results:
            self._logger.debug("First result, out of {} {}: {}".format(
                len(results), entity_type, result['id']))
            return result['id']

    def get_provinces(self, country_name):
        """Given the name of a country, find its provinces.

        Parameters
        ----------
        country_name : string

        Returns
        ----------
        list of dicts

            Example::

                [{
                    'id': 13100,
                    'contains': [139839, 139857, ...],
                    'name': 'Wisconsin',
                    'level': 4
                } , {
                    'id': 13101,
                    'contains': [139891, 139890, ...],
                    'name': 'Wyoming',
                    'level': 4
                }, ...]

            See output of :meth:`~.lookup`

        See Also
        --------
        :meth:`~.get_descendant_regions`

        """
        for region in self.search_and_lookup('regions', country_name):
            if region['level'] == lib.REGION_LEVELS['country']:
                provinces = self.get_descendant_regions(region['id'], lib.REGION_LEVELS['province'])
                self._logger.debug("Provinces of {}: {}".format(country_name, provinces))
                return provinces
        return None

    def get_names_for_selection(self, selection):
        """Convert a selection into entity names.

        Parameters:
        -----------
        data_series : dict
            A single data_series object, as returned by get_data_series() or find_data_series().
            See https://github.com/gro-intelligence/api-client/wiki/Data-Series-Definition

        Returns:
        --------
        list of pairs of strings
            [('item', 'Corn'), ('region', 'China') ...]

        """
        return [(entity_key.split('_')[0],
                 self.lookup(ENTITY_KEY_TO_TYPE[entity_key], entity_id)['name'])
                for entity_key, entity_id in selection.items()]

    ###
    # Convenience methods that automatically fill in partial selections with random entities
    ###
    def pick_random_entities(self):
        """Pick a random item that has some data associated with it, and a random metric and region
        pair for that item with data available.
        """
        item_list = list(self.get_available('items').values())
        num = 0
        while not num:
            item = item_list[int(len(item_list)*random())]
            selected_entities = {'itemId':  item['id']}
            entity_list = self.list_available(selected_entities)
            num = len(entity_list)
        entities = entity_list[int(num*random())]
        self._logger.info("Using randomly selected entities: {}".format(str(entities)))
        selected_entities.update(entities)
        return selected_entities

    def pick_random_data_series(self, selected_entities):
        """Given a selection of tentities, pick a random available data series the given selection
        of entities.
        """
        data_series_list = self.get_data_series(**selected_entities)
        if not data_series_list:
            raise Exception("No data series available for {}".format(
                selected_entities))
        selected_data_series = data_series_list[int(len(data_series_list)*random())]
        return selected_data_series

    # TODO: rename function to "write_..." rather than "print_..."
    def print_one_data_series(self, data_series, filename):
        """Output a data series to a CSV file."""
        self._logger.warning("Using data series: {}".format(str(data_series)))
        self._logger.warning("Outputing to file: {}".format(filename))
        writer = unicodecsv.writer(open(filename, 'wb'))
        for point in self.get_data_points(**data_series):
            writer.writerow([point['start_date'],
                             point['end_date'],
                             point['value'],
                             self.lookup_unit_abbreviation(point['unit_id'])])

    def convert_unit(self, point, target_unit_id):
        """Convert the data point from one unit to another unit.

        If original or target unit is non-convertible, throw an error.

        Parameters
        ----------
        point : dict
            { value: float, unit_id: integer, ... }
        target_unit_id : integer

        Returns
        -------
        dict

            Example ::

                { value: 14.2, unit_id: 4 }

            unit_id is changed to the target, and value is converted to use the
            new unit_id. Other properties are unchanged.

        """
        if point.get('unit_id') is None or point.get('unit_id') == target_unit_id:
            return point
        from_convert_factor = self.lookup(
            'units', point['unit_id']
        ).get('baseConvFactor')
        if not from_convert_factor.get('factor'):
            raise Exception(
                'unit_id {} is not convertible'.format(point['unit_id'])
            )
        to_convert_factor = self.lookup(
            'units', target_unit_id
        ).get('baseConvFactor')
        if not to_convert_factor.get('factor'):
            raise Exception(
                'unit_id {} is not convertible'.format(target_unit_id)
            )
        if point.get('value') is not None:
            value_in_base_unit = (
                point['value'] * from_convert_factor.get('factor')
            ) + from_convert_factor.get('offset', 0)
            point['value'] = float(
                value_in_base_unit - to_convert_factor.get('offset', 0)
            ) / to_convert_factor.get('factor')
        point['unit_id'] = target_unit_id
        return point


def main():
    """Basic Gro API command line interface.

    Note that results are chosen randomly from matching selections, and so results are not
    deterministic. This tool is useful for simple queries, but anything more complex should be done
    using the provided Python packages.

    Usage examples:
        gro_client --item=soybeans  --region=brazil --partner_region china --metric export
        gro_client --item=sesame --region=ethiopia
        gro_client --user_email=john.doe@example.com  --print_token
    For more information use --help
    """
    parser = argparse.ArgumentParser(description="Gro API command line interface")
    parser.add_argument("--user_email")
    parser.add_argument("--user_password")
    parser.add_argument("--item")
    parser.add_argument("--metric")
    parser.add_argument("--region")
    parser.add_argument("--partner_region")
    parser.add_argument("--print_token", action='store_true',
                        help="Ouput API access token for the given user email and password. "
                        "Save it in GROAPI_TOKEN environment variable.")
    parser.add_argument("--token", default=os.environ.get('GROAPI_TOKEN'),
                        help="Defaults to GROAPI_TOKEN environment variable.")
    args = parser.parse_args()

    assert args.user_email or args.token, "Need --token, or --user_email, or $GROAPI_TOKEN"
    access_token = None

    if args.token:
        access_token = args.token
    else:
        if not args.user_password:
            args.user_password = getpass.getpass()
        access_token = lib.get_access_token(API_HOST, args.user_email, args.user_password)
    if args.print_token:
        print(access_token)
        sys.exit(0)
    client = GroClient(API_HOST, access_token)

    if not args.metric and not args.item and not args.region and not args.partner_region:
        ds = client.pick_random_data_series(client.pick_random_entities())
    else:
        ds = next(client.find_data_series(
            item=args.item, metric=args.metric,
            region=args.region, partner_region=args.partner_region))
    client.print_one_data_series(ds, OUTPUT_FILENAME)
    

def get_df(client, **selected_entities):
    """Deprecated: use the corresponding method in GroClient instead."""
    return pandas.DataFrame(client.get_data_points(**selected_entities))


def search_for_entity(client, entity_type, keywords):
    """Deprecated: use the corresponding method in GroClient instead."""
    return client.search_for_entity(entity_type, keywords)


def pick_random_entities(client):
    """Deprecated: use the corresponding method in GroClient instead."""
    return client.pick_random_entities()


def print_random_data_series(client, selected_entities):
    """Example which prints out a CSV of a random data series that
    satisfies the (optional) given selection.
    """
    return client.print_one_data_series(
        client.pick_random_data_series(selected_entities),
        OUTPUT_FILENAME)


if __name__ == "__main__":
    main()<|MERGE_RESOLUTION|>--- conflicted
+++ resolved
@@ -1,6 +1,6 @@
 from __future__ import print_function
 from api.client import cfg, lib, Client
-from api.client.constants import DATA_POINTS_UNIQUE_COLS
+from api.client.constants import DATA_POINTS_UNIQUE_COLS, ENTITY_KEY_TO_TYPE
 from builtins import str
 from builtins import zip
 from random import random
@@ -18,21 +18,6 @@
 OUTPUT_FILENAME = 'gro_client_output.csv'
 
 
-<<<<<<< HEAD
-=======
-DATA_POINTS_UNIQUE_COLS = ['item_id', 'metric_id',
-                           'region_id', 'partner_region_id',
-                           'frequency_id', 'source_id',
-                           'reporting_date', 'start_date', 'end_date']
-
-ENTITY_KEY_TO_TYPE = {'item_id': 'items',
-                      'metric_id': 'metrics',
-                      'region_id': 'regions',
-                      'partner_region_id': 'regions',
-                      'source_id': 'sources',
-                      'frequency_id': 'frequencies'}
-
->>>>>>> 4aace820
 class GroClient(Client):
     """An extension of the Client class with extra convenience methods for some common operations.
 
