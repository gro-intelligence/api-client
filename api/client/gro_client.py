--- conflicted
+++ resolved
@@ -82,7 +82,6 @@
                 self._data_frame = self._data_frame.merge(tmp, how='outer')
         return self._data_frame
 
-<<<<<<< HEAD
     def GDH_header(self, selection):
         entity_type = {'item_id': 'items',
                        'metric_id': 'metrics',
@@ -128,8 +127,6 @@
                 yield line
         for point in self.get_data_points(**selection):
             yield point['end_date'], point['value']
-=======
->>>>>>> 110754a9
 
     def get_data_points(self, **selections):
         """Get all the data points for a given selection.
