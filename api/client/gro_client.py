--- conflicted
+++ resolved
@@ -154,10 +154,7 @@
         for the_data_series in self.find_data_series(**kwargs):
             self.add_single_data_series(the_data_series)
             return
-<<<<<<< HEAD
-=======
         return
->>>>>>> 189af320
 
     ###
     # Discovery shortcuts
