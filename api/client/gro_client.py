from __future__ import print_function
from builtins import zip
from builtins import str
from random import random
import argparse
import getpass
import itertools
import functools
import os
import pandas
import sys
import unicodecsv
from api.client import cfg, lib, Client


API_HOST = 'api.gro-intelligence.com'
OUTPUT_FILENAME = 'gro_client_output.csv'

DATA_POINTS_UNIQUE_COLS = ['item_id', 'metric_id',
                           'region_id', 'partner_region_id',
                           'frequency_id', 'source_id',
                           'reporting_date', 'start_date', 'end_date']


class GroClient(Client):
    """An extension of the Client class with extra convenience methods for some common operations.

    Extra functionality includes:
    - Automatic conversion of units
    - Finding data series using entity names rather than ids
    - Exploration shortcuts for filling in partial selections
    - Saving data series in a data frame for repeated use

    """

    def __init__(self, api_host, access_token):
        super(GroClient, self).__init__(api_host, access_token)
        self._logger = lib.get_default_logger()
        self._data_series_list = []  # all that have been added
        self._data_series_queue = []  # added but not loaded in data frame
        self._data_frame = None

<<<<<<< HEAD

=======
    def get_logger(self):
        return self._logger

    ###
    # Finding, indexing and loading multiple data series into a data frame
    ###
>>>>>>> 041aa8f0
    def get_df(self):
        """Call get_data_points() for each saved data series and return as a combined dataframe.
        
        Note you must have first called either add_data_series() or add_single_data_series() to save
        data series into the GroClient's data_series_list. You can inspect the client's saved list
        using get_data_series_list().

        """
        while self._data_series_queue:
            data_series = self._data_series_queue.pop()
            tmp = pandas.DataFrame(
                data=self.get_data_points(**data_series))
            # get_data_points response doesn't include the
            # source_id. We add it as a column, in case we have
            # several selections series which differ only by source id.
            tmp['source_id'] = data_series['source_id']
            if 'end_date' in tmp.columns:
                tmp.end_date = pandas.to_datetime(tmp.end_date)
            if 'start_date' in tmp.columns:
                tmp.start_date = pandas.to_datetime(tmp.start_date)
            if 'reporting_date' in tmp.columns:
                tmp.reporting_date = pandas.to_datetime(tmp.reporting_date)
            if self._data_frame is None:
                self._data_frame = tmp
                self._data_frame.set_index([col for col in DATA_POINTS_UNIQUE_COLS if col in tmp.columns])
            else:
                self._data_frame = self._data_frame.merge(tmp, how='outer')
        return self._data_frame


    def get_data_points(self, **selections):
        """Get all the data points for a given selection.

        https://github.com/gro-intelligence/api-client/wiki/Data-Point-Definition

        Parameters
        ----------
        metric_id : integer
        item_id : integer
        region_id : integer
        partner_region_id : integer, optional
            partner_region refers to an interaction between two regions, like trade or
            transportation. For example, for an Export metric, the "region" would be the exporter
            and the "partner_region" would be the importer. For most series, this can be excluded
            or set to 0 ("World") by default.
        source_id : integer
        frequency_id : integer
        unit_id : integer, optional
        start_date : string, optional
            all points with start dates equal to or after this date
        end_date : string, optional
            all points with end dates equal to or after this date
        show_revisions : boolean, optional
            False by default, meaning only the latest value for each period. If true, will return all
            values for a given period, differentiated by the `reporting_date` field.
        insert_null : boolean, optional
            False by default. If True, will include a data point with a None value for each period
            that does not have data.
        at_time : string, optional
            Estimate what data would have been available via Gro at a given time in the past. See
            /api/client/samples/at-time-query-examples.ipynb for more details.

        Returns
        -------
        list of dicts

            Example::

                [ {
                    "start_date": "2000-01-01T00:00:00.000Z",
                    "end_date": "2000-12-31T00:00:00.000Z",
                    "value": 251854000,
                    "input_unit_id": 14,
                    "input_unit_scale": 1,
                    "metric_id": 860032,
                    "item_id": 274,
                    "region_id": 1215,
                    "frequency_id": 9,
                    "unit_id": 14
                }, ...]

        """

        data_points = super(GroClient, self).get_data_points(**selections)
        # Apply unit conversion if a unit is specified
        if 'unit_id' in selections:
            return list(map(functools.partial(self.convert_unit, target_unit_id=selections['unit_id']), data_points))
        # Return data points in input units if not unit is specified
        return data_points


    def get_data_series_list(self):
        """Inspect the current list of saved data series contained in the GroClient.
        
        For use with get_df(). Add new data series to the list using add_data_series() and
        add_single_data_series().
        """
        return list(self._data_series_list)


    def add_single_data_series(self, data_series):
        """Save a data series object to the GroClient's data_series_list for use with get_df()."""
        self._data_series_list.append(data_series)
        self._data_series_queue.append(data_series)
        self._logger.info("Added {}".format(data_series))
        return

<<<<<<< HEAD

    def add_data_series(self, **kwargs):
=======
    def find_data_series(self, **kwargs):
>>>>>>> 041aa8f0
        """Search for entities matching the given names, find data series for
        the given combination.

        Returns
        -------
        dict
           A data series, same output format as lib.py get_data_series().
        """
        search_results = []
        keys = []
        if kwargs.get('item'):
            search_results.append(
                self.search('items', kwargs['item'])[:cfg.MAX_RESULT_COMBINATION_DEPTH])
            keys.append('item_id')
        if kwargs.get('metric'):
            search_results.append(
                self.search('metrics', kwargs['metric'])[:cfg.MAX_RESULT_COMBINATION_DEPTH])
            keys.append('metric_id')
        if kwargs.get('region'):
            search_results.append(
                self.search('regions', kwargs['region'])[:cfg.MAX_RESULT_COMBINATION_DEPTH])
            keys.append('region_id')
        if kwargs.get('partner_region'):
            search_results.append(
                self.search('regions', kwargs['partner_region'])[:cfg.MAX_RESULT_COMBINATION_DEPTH])
            keys.append('partner_region_id')
        for comb in itertools.product(*search_results):
            entities = dict(list(zip(keys, [entity['id'] for entity in comb])))
            data_series_list = self.get_data_series(**entities)
            self._logger.debug("Found {} distinct data series for {}".format(
                len(data_series_list), entities))
            # temporal coverage affects ranking so add time range if specified.
            for data_series in data_series_list:
                if kwargs.get('start_date'):
                    data_series['start_date'] = kwargs['start_date']
                if kwargs.get('end_date'):
                    data_series['end_date'] = kwargs['end_date']
            for data_series in self.rank_series_by_source(data_series_list):
                return data_series
        self.get_logger().warning("Could not find any data series for {}".format(
            kwargs))

    def add_data_series(self, **kwargs):
        """Search for entities matching the given names, find data series for
        the given combination, and add them to this objects list of
        series."""
        the_data_series = self.find_data_series(**kwargs)
        if the_data_series:
            self.add_single_data_series(the_data_series)
        return

    ###
    # Discovery shortcuts
    ###
    def search_for_entity(self, entity_type, keywords):
        """Returns the first result of entity_type (which is items, metrics or
        regions) that matches the given keywords.
        """
        results = self.search(entity_type, keywords)
        for result in results:
            self._logger.debug("First result, out of {} {}: {}".format(
                len(results), entity_type, result['id']))
            return result['id']

    def get_provinces(self, country_name):
        for region in self.search_and_lookup('regions', country_name):
            if region['level'] == lib.REGION_LEVELS['country']:
                provinces = self.get_descendant_regions(region['id'], lib.REGION_LEVELS['province'])
                self._logger.debug("Provinces of {}: {}".format(country_name, provinces))
                return provinces
        return None

    ###
    # Convenience methods that automatically fill in partial selections with random entities
    ###
    def pick_random_entities(self):
        """Pick a random item that has some data associated with it, and a
        random metric and region pair for that item with data
        available.
        """
        item_list = self.get_available('items')
        num = 0
        while not num:
            item = item_list[int(len(item_list)*random())]
            selected_entities = {'itemId':  item['id']}
            entity_list = self.list_available(selected_entities)
            num = len(entity_list)
        entities = entity_list[int(num*random())]
        self._logger.info("Using randomly selected entities: {}".format(str(entities)))
        selected_entities.update(entities)
        return selected_entities

    def pick_random_data_series(self, selected_entities):
        """Given a selection of tentities, pick a random available data series
        the given selection of entities.
        """
        data_series_list = self.get_data_series(**selected_entities)
        if not data_series_list:
            raise Exception("No data series available for {}".format(
                selected_entities))
        selected_data_series = data_series_list[int(len(data_series_list)*random())]
        return selected_data_series

    # TODO: rename function to "write_..." rather than "print_..."
    def print_one_data_series(self, data_series, filename):
        """Output a data series to a CSV file."""
        self._logger.info("Using data series: {}".format(str(data_series)))
        self._logger.info("Outputing to file: {}".format(filename))
        writer = unicodecsv.writer(open(filename, 'wb'))
        for point in self.get_data_points(**data_series):
            writer.writerow([point['start_date'], point['end_date'],
                             point['value'] * point['input_unit_scale'],
                             self.lookup_unit_abbreviation(point['input_unit_id'])])

    def convert_unit(self, point, target_unit_id):
        """Convert the data point from one unit to another unit.

        If original or target unit is non-convertible, throw an error.

        Parameters
        ----------
        point : dict
            { value: float, unit_id: integer, ... }
        target_unit_id : integer

        Returns
        -------
        dict
            { value: float, unit_id: integer, ... }
            unit_id is changed to the target, and value is converted to use the
            new unit_id. Other properties are unchanged.

        """
        if point.get('unit_id') is None or point.get('unit_id') == target_unit_id:
            return point
        from_convert_factor = self.lookup(
            'units', point['unit_id']
        ).get('baseConvFactor')
        if not from_convert_factor.get('factor'):
            raise Exception(
                'unit_id {} is not convertible'.format(point['unit_id'])
            )
        to_convert_factor = self.lookup(
            'units', target_unit_id
        ).get('baseConvFactor')
        if not to_convert_factor.get('factor'):
            raise Exception(
                'unit_id {} is not convertible'.format(target_unit_id)
            )
        if point.get('value') is not None:
            value_in_base_unit = (
                point['value'] * from_convert_factor.get('factor')
            ) + from_convert_factor.get('offset', 0)
            point['value'] = float(
                value_in_base_unit - to_convert_factor.get('offset', 0)
            ) / to_convert_factor.get('factor')
        point['unit_id'] = target_unit_id
        return point


"""Basic Gro API command line interface.

Note that results are chosen randomly from matching selections, and so results are not deterministic. This tool is useful for simple queries, but anything more complex should be done using the provided Python packages.

Usage examples:
    gro_client --item=soybeans  --region=brazil --partner_region china --metric export
    gro_client --item=sesame --region=ethiopia
    gro_client --user_email=john.doe@example.com  --print_token
For more information use --help
"""
def main():
    parser = argparse.ArgumentParser(description="Gro API command line interface")
    parser.add_argument("--user_email")
    parser.add_argument("--user_password")
    parser.add_argument("--item")
    parser.add_argument("--metric")
    parser.add_argument("--region")
    parser.add_argument("--partner_region")
    parser.add_argument("--print_token", action='store_true',
                        help="Ouput API access token for the given user email and password. "
                        "Save it in GROAPI_TOKEN environment variable.")
    parser.add_argument("--token", default=os.environ.get('GROAPI_TOKEN'),
                        help="Defaults to GROAPI_TOKEN environment variable.")
    args = parser.parse_args()

    assert args.user_email or args.token, "Need --token, or --user_email, or $GROAPI_TOKEN"
    access_token = None

    if args.token:
        access_token = args.token
    else:
        if not args.user_password:
            args.user_password = getpass.getpass()
        access_token = lib.get_access_token(API_HOST, args.user_email, args.user_password)
    if args.print_token:
        print(access_token)
        sys.exit(0)
    client = GroClient(API_HOST, access_token)

    selected_entities = {}
    if args.item:
        selected_entities['item_id'] = client.search_for_entity('items', args.item)
    if args.metric:
        selected_entities['metric_id'] = client.search_for_entity('metrics', args.metric)
    if args.region:
        selected_entities['region_id'] = client.search_for_entity('regions', args.region)
    if args.partner_region:
        selected_entities['partner_region_id'] = client.search_for_entity('regions', args.partner_region)
    if not selected_entities:
        selected_entities = client.pick_random_entities()

    data_series = client.pick_random_data_series(selected_entities)
    print("Data series example:")
    client.print_one_data_series(data_series, OUTPUT_FILENAME)


def get_df(client, **selected_entities):
    """Deprecated: use the corresponding method in GroClient instead."""
    return pandas.DataFrame(client.get_data_points(**selected_entities))


def search_for_entity(client, entity_type, keywords):
    """Deprecated: use the corresponding method in GroClient instead."""
    return client.search_for_entity(entity_type, keywords)


def pick_random_entities(client):
    """Deprecated: use the corresponding method in GroClient instead."""
    return client.pick_random_entities()


def print_random_data_series(client, selected_entities):
    """Example which prints out a CSV of a random data series that
    satisfies the (optional) given selection.
    """
    return client.print_one_data_series(
        client.pick_random_data_series(selected_entities),
        OUTPUT_FILENAME)


if __name__ == "__main__":
    main()<|MERGE_RESOLUTION|>--- conflicted
+++ resolved
@@ -40,16 +40,11 @@
         self._data_series_queue = []  # added but not loaded in data frame
         self._data_frame = None
 
-<<<<<<< HEAD
-
-=======
+
     def get_logger(self):
         return self._logger
 
-    ###
-    # Finding, indexing and loading multiple data series into a data frame
-    ###
->>>>>>> 041aa8f0
+
     def get_df(self):
         """Call get_data_points() for each saved data series and return as a combined dataframe.
         
@@ -157,12 +152,8 @@
         self._logger.info("Added {}".format(data_series))
         return
 
-<<<<<<< HEAD
-
-    def add_data_series(self, **kwargs):
-=======
+
     def find_data_series(self, **kwargs):
->>>>>>> 041aa8f0
         """Search for entities matching the given names, find data series for
         the given combination.
 
