--- conflicted
+++ resolved
@@ -1,9 +1,4 @@
 from __future__ import print_function
-<<<<<<< HEAD
-from api.client import cfg, lib
-from api.client.constants import DATA_SERIES_UNIQUE_TYPES_ID, ENTITY_KEY_TO_TYPE
-=======
->>>>>>> ab416dde
 from builtins import str
 from builtins import zip
 from random import random
@@ -14,7 +9,7 @@
 import os
 import sys
 
-from api.client import cfg, lib, Client
+from api.client import cfg, lib
 from api.client.constants import DATA_SERIES_UNIQUE_TYPES_ID, ENTITY_KEY_TO_TYPE
 from api.client.utils import intersect
 
