from __future__ import print_function
from builtins import zip
from builtins import str
from random import random
import argparse
import getpass
import itertools
import functools
import math
import os
import pandas
import sys
import unicodecsv
from api.client import cfg, lib, Client


API_HOST = 'api.gro-intelligence.com'
OUTPUT_FILENAME = 'gro_client_output.csv'

DATA_POINTS_UNIQUE_COLS = ['item_id', 'metric_id',
                           'region_id', 'partner_region_id',
                           'frequency_id', 'source_id',
                           'reporting_date', 'start_date', 'end_date']


class GroClient(Client):
    """An extension of the Client class with extra convenience methods for some common operations.

    Extra functionality includes:
    - Automatic conversion of units
    - Finding data series using entity names rather than ids
    - Exploration shortcuts for filling in partial selections
    - Saving data series in a data frame for repeated use

    """

    def __init__(self, api_host, access_token):
        super(GroClient, self).__init__(api_host, access_token)
        self._logger = lib.get_default_logger()
        self._data_series_list = []  # all that have been added
        self._data_series_queue = []  # added but not loaded in data frame
        self._data_frame = None

    ###
    # Finding, indexing and loading multiple data series into a data frame
    ###
    def get_df(self):
        """Get the content of all data series in a Pandas frame."""
        while self._data_series_queue:
            data_series = self._data_series_queue.pop()
            tmp = pandas.DataFrame(
                data=self.get_data_points(**data_series))
            # get_data_points response doesn't include the
            # source_id. We add it as a column, in case we have
            # several selections series which differ only by source id.
            tmp['source_id'] = data_series['source_id']
            if 'end_date' in tmp.columns:
                tmp.end_date = pandas.to_datetime(tmp.end_date)
            if 'start_date' in tmp.columns:
                tmp.start_date = pandas.to_datetime(tmp.start_date)
            if 'reporting_date' in tmp.columns:
                tmp.reporting_date = pandas.to_datetime(tmp.reporting_date)
            if self._data_frame is None:
                self._data_frame = tmp
                self._data_frame.set_index([col for col in DATA_POINTS_UNIQUE_COLS if col in tmp.columns])
            else:
                self._data_frame = self._data_frame.merge(tmp, how='outer')
        return self._data_frame

    def get_data_points(self, **selections):
        """Extend the Client's get_data_points method to add unit conversion.

        Parameters
        ----------
        selections : dict
            See lib.py get_data_points() for the base list of inputs
            This extended version may additionally include 'unit_id' which is
            the unit you wish to convert all points to.

        Returns
        -------
        list of dicts
            Unchanged output format from lib.py get_data_points()

        """
        data_points = super(GroClient, self).get_data_points(**selections)
        # Apply unit conversion if a unit is specified
        if 'unit_id' in selections:
            return list(map(functools.partial(self.convert_unit, target_unit_id=selections['unit_id']), data_points))
        # Return data points in input units if not unit is specified
        return data_points

    def get_data_series_list(self):
        return list(self._data_series_list)

    def add_single_data_series(self, data_series):
        self._data_series_list.append(data_series)
        self._data_series_queue.append(data_series)
        self._logger.info("Added {}".format(data_series))
        return

    def find_data_series(self, **kwargs):
        """Search for entities matching the given names, find data series for
        the given combination.

        Returns
        -------
        dict
           A data series, same output format as lib.py get_data_series().
        """
        search_results = []
        keys = []
        if kwargs.get('item'):
            search_results.append(
                self.search('items', kwargs['item'])[:cfg.MAX_RESULT_COMBINATION_DEPTH])
            keys.append('item_id')
        if kwargs.get('metric'):
            search_results.append(
                self.search('metrics', kwargs['metric'])[:cfg.MAX_RESULT_COMBINATION_DEPTH])
            keys.append('metric_id')
        if kwargs.get('region'):
            search_results.append(
                self.search('regions', kwargs['region'])[:cfg.MAX_RESULT_COMBINATION_DEPTH])
            keys.append('region_id')
        if kwargs.get('partner_region'):
            search_results.append(
                self.search('regions', kwargs['partner_region'])[:cfg.MAX_RESULT_COMBINATION_DEPTH])
            keys.append('partner_region_id')
        all_data_series = []
        for comb in itertools.product(*search_results):
            entities = dict(list(zip(keys, [entity['id'] for entity in comb])))
            data_series_list = self.get_data_series(**entities)
            self._logger.debug("Found {} distinct data series for {}".format(
                len(data_series_list), entities))
            # temporal coverage affects ranking so add time range if specified.
            for data_series in data_series_list:
                if kwargs.get('start_date'):
                    data_series['start_date'] = kwargs['start_date']
                if kwargs.get('end_date'):
                    data_series['end_date'] = kwargs['end_date']
<<<<<<< HEAD
            all_data_series += data_series_list
        self._logger.warning("Found {} distinct data series total for {}".format(
            len(all_data_series), kwargs))
        for data_series in self.rank_series_by_source(all_data_series):
            yield data_series
=======
            for data_series in self.rank_series_by_source(data_series_list):
                return data_series
        self.get_logger().warning("Could not find any data series for {}".format(
            kwargs))
>>>>>>> 4144828d

    def add_data_series(self, **kwargs):
        """Search for entities matching the given names, find data series for
        the given combination, and add them to this objects list of
        series."""
<<<<<<< HEAD
        for the_data_series in self.find_data_series(**kwargs):
            self.add_single_data_series(the_data_series)
            return
=======
        the_data_series = self.find_data_series(**kwargs)
        if the_data_series:
            self.add_single_data_series(the_data_series)
>>>>>>> 4144828d
        return

    ###
    # Discovery shortcuts
    ###
    def search_for_entity(self, entity_type, keywords):
        """Returns the first result of entity_type (which is items, metrics or
        regions) that matches the given keywords.
        """
        results = self.search(entity_type, keywords)
        for result in results:
            self._logger.debug("First result, out of {} {}: {}".format(
                len(results), entity_type, result['id']))
            return result['id']

    def get_provinces(self, country_name):
        for region in self.search_and_lookup('regions', country_name):
            if region['level'] == lib.REGION_LEVELS['country']:
                provinces = self.get_descendant_regions(region['id'], lib.REGION_LEVELS['province'])
                self._logger.debug("Provinces of {}: {}".format(country_name, provinces))
                return provinces
        return None

    ###
    # Convenience methods that automatically fill in partial selections with random entities
    ###
    def pick_random_entities(self):
        """Pick a random item that has some data associated with it, and a
        random metric and region pair for that item with data
        available.
        """
        item_list = self.get_available('items')
        num = 0
        while not num:
            item = item_list[int(len(item_list)*random())]
            selected_entities = {'itemId':  item['id']}
            entity_list = self.list_available(selected_entities)
            num = len(entity_list)
        entities = entity_list[int(num*random())]
        self._logger.info("Using randomly selected entities: {}".format(str(entities)))
        selected_entities.update(entities)
        return selected_entities

    def pick_random_data_series(self, selected_entities):
        """Given a selection of tentities, pick a random available data series
        the given selection of entities.
        """
        data_series_list = self.get_data_series(**selected_entities)
        if not data_series_list:
            raise Exception("No data series available for {}".format(
                selected_entities))
        selected_data_series = data_series_list[int(len(data_series_list)*random())]
        return selected_data_series

    # TODO: rename function to "write_..." rather than "print_..."
    def print_one_data_series(self, data_series, filename):
        """Output a data series to a CSV file."""
        self._logger.info("Using data series: {}".format(str(data_series)))
        self._logger.info("Outputing to file: {}".format(filename))
        writer = unicodecsv.writer(open(filename, 'wb'))
        for point in self.get_data_points(**data_series):
            writer.writerow([point['start_date'], point['end_date'],
                             point['value'] * point['input_unit_scale'],
                             self.lookup_unit_abbreviation(point['input_unit_id'])])

    def convert_unit(self, point, target_unit_id):
        """Convert the data point from one unit to another unit.

        If original or target unit is non-convertible, throw an error.

        Parameters
        ----------
        point : dict
            { value: float, unit_id: integer, ... }
        target_unit_id : integer

        Returns
        -------
        dict
            { value: float, unit_id: integer, ... }
            unit_id is changed to the target, and value is converted to use the
            new unit_id. Other properties are unchanged.

        """
        if point.get('unit_id') is None or point.get('unit_id') == target_unit_id:
            return point
        from_convert_factor = self.lookup(
            'units', point['unit_id']
        ).get('baseConvFactor')
        if not from_convert_factor.get('factor'):
            raise Exception(
                'unit_id {} is not convertible'.format(point['unit_id'])
            )
        to_convert_factor = self.lookup(
            'units', target_unit_id
        ).get('baseConvFactor')
        if not to_convert_factor.get('factor'):
            raise Exception(
                'unit_id {} is not convertible'.format(target_unit_id)
            )
        if point.get('value') is not None:
            value_in_base_unit = (
                point['value'] * from_convert_factor.get('factor')
            ) + from_convert_factor.get('offset', 0)
            point['value'] = float(
                value_in_base_unit - to_convert_factor.get('offset', 0)
            ) / to_convert_factor.get('factor')
        point['unit_id'] = target_unit_id
        return point


"""Basic Gro API command line interface.

Note that results are chosen randomly from matching selections, and so results are not deterministic. This tool is useful for simple queries, but anything more complex should be done using the provided Python packages.

Usage examples:
    gro_client --item=soybeans  --region=brazil --partner_region china --metric export
    gro_client --item=sesame --region=ethiopia
    gro_client --user_email=john.doe@example.com  --print_token
For more information use --help
"""
def main():
    parser = argparse.ArgumentParser(description="Gro API command line interface")
    parser.add_argument("--user_email")
    parser.add_argument("--user_password")
    parser.add_argument("--item")
    parser.add_argument("--metric")
    parser.add_argument("--region")
    parser.add_argument("--partner_region")
    parser.add_argument("--print_token", action='store_true',
                        help="Ouput API access token for the given user email and password. "
                        "Save it in GROAPI_TOKEN environment variable.")
    parser.add_argument("--token", default=os.environ.get('GROAPI_TOKEN'),
                        help="Defaults to GROAPI_TOKEN environment variable.")
    args = parser.parse_args()

    assert args.user_email or args.token, "Need --token, or --user_email, or $GROAPI_TOKEN"
    access_token = None

    if args.token:
        access_token = args.token
    else:
        if not args.user_password:
            args.user_password = getpass.getpass()
        access_token = lib.get_access_token(API_HOST, args.user_email, args.user_password)
    if args.print_token:
        print(access_token)
        sys.exit(0)
    client = GroClient(API_HOST, access_token)

    selected_entities = {}
    if args.item:
        selected_entities['item_id'] = client.search_for_entity('items', args.item)
    if args.metric:
        selected_entities['metric_id'] = client.search_for_entity('metrics', args.metric)
    if args.region:
        selected_entities['region_id'] = client.search_for_entity('regions', args.region)
    if args.partner_region:
        selected_entities['partner_region_id'] = client.search_for_entity('regions', args.partner_region)
    if not selected_entities:
        selected_entities = client.pick_random_entities()

    data_series = client.pick_random_data_series(selected_entities)
    print("Data series example:")
    client.print_one_data_series(data_series, OUTPUT_FILENAME)


def get_df(client, **selected_entities):
    """Deprecated: use the corresponding method in GroClient instead."""
    return pandas.DataFrame(client.get_data_points(**selected_entities))


def search_for_entity(client, entity_type, keywords):
    """Deprecated: use the corresponding method in GroClient instead."""
    return client.search_for_entity(entity_type, keywords)


def pick_random_entities(client):
    """Deprecated: use the corresponding method in GroClient instead."""
    return client.pick_random_entities()


def print_random_data_series(client, selected_entities):
    """Example which prints out a CSV of a random data series that
    satisfies the (optional) given selection.
    """
    return client.print_one_data_series(
        client.pick_random_data_series(selected_entities),
        OUTPUT_FILENAME)


if __name__ == "__main__":
    main()<|MERGE_RESOLUTION|>--- conflicted
+++ resolved
@@ -138,33 +138,19 @@
                     data_series['start_date'] = kwargs['start_date']
                 if kwargs.get('end_date'):
                     data_series['end_date'] = kwargs['end_date']
-<<<<<<< HEAD
             all_data_series += data_series_list
         self._logger.warning("Found {} distinct data series total for {}".format(
             len(all_data_series), kwargs))
         for data_series in self.rank_series_by_source(all_data_series):
             yield data_series
-=======
-            for data_series in self.rank_series_by_source(data_series_list):
-                return data_series
-        self.get_logger().warning("Could not find any data series for {}".format(
-            kwargs))
->>>>>>> 4144828d
 
     def add_data_series(self, **kwargs):
         """Search for entities matching the given names, find data series for
         the given combination, and add them to this objects list of
         series."""
-<<<<<<< HEAD
         for the_data_series in self.find_data_series(**kwargs):
             self.add_single_data_series(the_data_series)
             return
-=======
-        the_data_series = self.find_data_series(**kwargs)
-        if the_data_series:
-            self.add_single_data_series(the_data_series)
->>>>>>> 4144828d
-        return
 
     ###
     # Discovery shortcuts
