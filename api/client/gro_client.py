--- conflicted
+++ resolved
@@ -217,10 +217,7 @@
         See also
         --------
         get_data_series()
-<<<<<<< HEAD
-=======
         https://developers.gro-intelligence.com/data-series-definition.html
->>>>>>> 274054a7
 
         """
         search_results = []
