from __future__ import division
from builtins import map
from builtins import zip
from datetime import datetime
import math
import pandas
from api.client.gro_client import GroClient


class CropModel(GroClient):

    def compute_weights(self, crop_name, metric_name, regions):
<<<<<<< HEAD
        """Compute a vector of 'weights' that can be used for crop-weighted
        average across regions.
=======
        """Compute a vector of 'weights' that can be used for crop-weighted average across regions.
>>>>>>> 57b09435

        For each region, the weight of is the mean value over time, of
        the given metric for the given crop, normalized so the sum
        across all regions is 1.0.

        For example: say we have a ```region_list = [{'id': 1, 'name':
        'Province1'}, {'id': 2, 'name': 'Province2'}]```. This could
        be a list returned by client.search_and_lookup() or
<<<<<<< HEAD
        client.get_descendant_regions for example.  Now say
=======
        client.get_descendant_regions() for example.  Now say
>>>>>>> 57b09435
        ```model.compute_weights('soybeans', 'land cover area',
        region_list)``` returns ```[0.6, 0.4]```, that means Province1
        has 60% and province2 has 40% of the total area planted across
        the two regions, when averaged across all time.

        Parameters
        ----------
<<<<<<< HEAD
        crop_name: string, required
        metric_name: string, required
        regions: list of dicts, each entry is a region with id and name

        Returns
        -------
        list of float
=======
        crop_name : string
        metric_name : string
        regions : list of dicts
            Each entry is a region with id and name

        Returns
        -------
        list of floats
>>>>>>> 57b09435
           weights corresponding to the regions.

        """
        # Get the weighting series
        entities = {
            'item_id': self.search_for_entity('items', crop_name),
            'metric_id': self.search_for_entity('metrics', metric_name)
        }
        for region in regions:
            entities['region_id'] = region['id']
            for data_series in self.get_data_series(**entities):
                self.add_single_data_series(data_series)
                break
        # Compute the average over time for reach region
        df = self.get_df()

        def mapper(region):
            return df[(df['item_id'] == entities['item_id']) &
                      (df['metric_id'] == entities['metric_id']) &
                      (df['region_id'] == region['id'])]['value'].mean(skipna=True)
        means = list(map(mapper, regions))
        self._logger.debug('Means = {}'.format(
            list(zip([region['name'] for region in regions], means))))
        # Normalize into weights
        total = math.fsum([x for x in means if not math.isnan(x)])
        return [float(mean)/total for mean in means]

    def compute_crop_weighted_series(self, weighting_crop_name, weighting_metric_name,
                                     item_name, metric_name, regions):
<<<<<<< HEAD
        """Compute the 'crop-weighted average' of the series for the given
        item and metric, across regions. The weight of a region is the
        fraction of the value of the weighting series represented by
=======
        """Compute the 'crop-weighted average' of the given item and metric's series across regions.

        The weight of a region is the fraction of the value of the weighting series represented by
>>>>>>> 57b09435
        that region as explained in compute_weights().

        For example: say we have a ```region_list = [{'id': 1, 'name':
        'Province1'}, {'id': 2, 'name': 'Province2'}]```. This could
        be a list returned by client.search_and_lookup() or
        client.get_descendant_regions for example.  Now
        ```model.compute_crop_weighted_series('soybeans', 'land cover
        area', 'vegetation ndvi', 'vegetation indices index',
        region_list)``` will return a dataframe where the NDVI of each
        province is multiplied by the fraction of total soybeans
        area is accounted for by that province. Thus taking the sum
        across provinces will give a crop weighted average of NDVI.

        Parameters
        ----------
<<<<<<< HEAD
        weighting_crop_name: string, required
        weighting_metric_name: string, required
        item_name: string, required
        metric_name: string, required
        regions: list of dicts, each entry is a region with id and name

        Returns
        -------
        DataFrame containing the data series for the given item_name,
        metric_name, for each region in regions, with values adjusted
        by the crop weight for that region.
=======
        weighting_crop_name : string
        weighting_metric_name : string
        item_name : string
        metric_name : string
        regions : list of dicts
            Each entry is a region with id and name

        Returns
        -------
        pandas.DataFrame
            contains the data series for the given item_name, metric_name,
            for each region in regions, with values adjusted
            by the crop weight for that region.
>>>>>>> 57b09435

        """
        weights = self.compute_weights(weighting_crop_name, weighting_metric_name,
                                       regions)
        entities = {
            'item_id': self.search_for_entity('items', item_name),
            'metric_id': self.search_for_entity('metrics', metric_name)
        }
        for region in regions:
            entities['region_id'] = region['id']
            for data_series in self.get_data_series(**entities):
                self.add_single_data_series(data_series)
                break
        df = self.get_df()
        series_list = []
        for (region, weight) in zip(regions, weights):
            self._logger.info(u'Computing {}_{}_{} x {}'.format(
                item_name, metric_name,  region['name'], weight))
            series = df[(df['item_id'] == entities['item_id']) &
                        (df['metric_id'] == entities['metric_id']) &
                        (df['region_id'] == region['id'])].copy()
            series.loc[:, 'value'] = series['value']*weight
            # TODO: change metric to reflect it is weighted in this copy
            series_list.append(series)
        return pandas.concat(series_list)

    def compute_gdd(self, tmin_series, tmax_series, base_temperature,
                    start_date, end_date, min_temporal_coverage,
                    upper_temperature_cap):
        """Compute Growing Degree Days value from specific data series."""
        self.add_single_data_series(tmin_series)
        self.add_single_data_series(tmax_series)
        df = self.get_df()
        if df is None or df.empty:
            raise Exception("Insufficient data for GDD")
        # For each day we want (t_min + t_max)/2, or more generally,
        # the average temperature for that day.
        tmean = df.loc[(df.item_id == tmax_series['item_id']) | \
                       (df.item_id == tmin_series['item_id'])].groupby(
                           ['region_id', 'metric_id', 'frequency_id',
                            'start_date', 'end_date']).mean()
        duration = datetime.strptime(end_date, '%Y-%m-%d') - \
                   datetime.strptime(start_date, '%Y-%m-%d')
        if duration.days > 366:
            self.get_logger().warning(
                'GDD time range is more than 1 year {} - {}.'.format(
                    start_date, end_date))
        coverage_threshold = min_temporal_coverage * duration.days
        if tmean.value.size < coverage_threshold:
            raise Exception(
                "Insufficient coverage for GDD, {} < {} data points. ".format(
                    tmean.value.size, coverage_threshold) + 
                "min_temporal_coverage is {}.".format(min_temporal_coverage))
        gdd_values = tmean.value.apply(
            lambda x: max(min(x, upper_temperature_cap) - base_temperature, 0))
        # TODO: group by freq and normalize in case not daily
        # TODO: add unit conversions in case future sources are in different units
        return gdd_values.sum()

    def growing_degree_days(self, region_name, base_temperature,
                            start_date, end_date, min_temporal_coverage=1.0,
                            upper_temperature_cap=float("Infinity")):
        """Get Growing Degree Days (GDD) for a region.

        Growing degree days (GDD) are a weather-based indicator that
        allows for assessing crop phenology and crop development,
        based on heat accumulation. GDD for one day is defined as
        max(T_mean - T_base, 0), where T_mean is the average
        temperature of that day if available. Typically T_mean is
        approximated as (T_max + T_min)/2. If upper_temperature_cap is
        specified, T_mean is capped to not exceed that value.

        The GDD over a longer time interval is the sum of the GDD over
        all days in the interval. Days where the data is missing
        contribute 0 GDDs, i.e. are treated as if T_mean = T_base.
        Use the temporal coverage threshold to avoid computing GDD
        with too little data.

        The threshold and the base temperature should be carefuly
        selected based on fundamental understanding of the crops and
        region of interest.

        The region can be any region of the Gro regions, from a point
        location to a district, province etc. This will use the best
        available data series for T_max and T_min for the given region
        and time period, using "find_data_series". In the simplest
        case, if the given region is a weather station location which
        has data for the time period, then that will be used. If it's
        a district or other region, the underlying data could be from
        one or more weather stations and/or satellite.  To by-pass the
        search for available series, use compute_gdd() directly.

        Parameters
        ----------
        region_name: string
        base_temperature: number
        start_date: '%Y-%m-%d' string
        end_date: '%Y-%m-%d' string
        min_temporal_coverage: float, optional
        upper_temperature_cap: float, optional

        """
        try:
            tmin_series = self.find_data_series(
                item='Temperature min', metric='Temperature', region=region_name,
                start_date=start_date, end_date=end_date).next()
            tmax_series = self.find_data_series(
                item='Temperature max', metric='Temperature', region=region_name,
                start_date=start_date, end_date=end_date).next()
            return self.compute_gdd(tmin_series, tmax_series, base_temperature,
                                    start_date, end_date, min_temporal_coverage,
                                    upper_temperature_cap)
        except StopIteration:
            raise Exception(
                "Can't find data series to compute GDD in region {}".format(
                    region_name))<|MERGE_RESOLUTION|>--- conflicted
+++ resolved
@@ -10,12 +10,8 @@
 class CropModel(GroClient):
 
     def compute_weights(self, crop_name, metric_name, regions):
-<<<<<<< HEAD
         """Compute a vector of 'weights' that can be used for crop-weighted
         average across regions.
-=======
-        """Compute a vector of 'weights' that can be used for crop-weighted average across regions.
->>>>>>> 57b09435
 
         For each region, the weight of is the mean value over time, of
         the given metric for the given crop, normalized so the sum
@@ -24,11 +20,7 @@
         For example: say we have a ```region_list = [{'id': 1, 'name':
         'Province1'}, {'id': 2, 'name': 'Province2'}]```. This could
         be a list returned by client.search_and_lookup() or
-<<<<<<< HEAD
-        client.get_descendant_regions for example.  Now say
-=======
         client.get_descendant_regions() for example.  Now say
->>>>>>> 57b09435
         ```model.compute_weights('soybeans', 'land cover area',
         region_list)``` returns ```[0.6, 0.4]```, that means Province1
         has 60% and province2 has 40% of the total area planted across
@@ -36,15 +28,6 @@
 
         Parameters
         ----------
-<<<<<<< HEAD
-        crop_name: string, required
-        metric_name: string, required
-        regions: list of dicts, each entry is a region with id and name
-
-        Returns
-        -------
-        list of float
-=======
         crop_name : string
         metric_name : string
         regions : list of dicts
@@ -53,7 +36,6 @@
         Returns
         -------
         list of floats
->>>>>>> 57b09435
            weights corresponding to the regions.
 
         """
@@ -83,15 +65,9 @@
 
     def compute_crop_weighted_series(self, weighting_crop_name, weighting_metric_name,
                                      item_name, metric_name, regions):
-<<<<<<< HEAD
         """Compute the 'crop-weighted average' of the series for the given
         item and metric, across regions. The weight of a region is the
         fraction of the value of the weighting series represented by
-=======
-        """Compute the 'crop-weighted average' of the given item and metric's series across regions.
-
-        The weight of a region is the fraction of the value of the weighting series represented by
->>>>>>> 57b09435
         that region as explained in compute_weights().
 
         For example: say we have a ```region_list = [{'id': 1, 'name':
@@ -107,19 +83,6 @@
 
         Parameters
         ----------
-<<<<<<< HEAD
-        weighting_crop_name: string, required
-        weighting_metric_name: string, required
-        item_name: string, required
-        metric_name: string, required
-        regions: list of dicts, each entry is a region with id and name
-
-        Returns
-        -------
-        DataFrame containing the data series for the given item_name,
-        metric_name, for each region in regions, with values adjusted
-        by the crop weight for that region.
-=======
         weighting_crop_name : string
         weighting_metric_name : string
         item_name : string
@@ -133,7 +96,6 @@
             contains the data series for the given item_name, metric_name,
             for each region in regions, with values adjusted
             by the crop weight for that region.
->>>>>>> 57b09435
 
         """
         weights = self.compute_weights(weighting_crop_name, weighting_metric_name,
