--- conflicted
+++ resolved
@@ -31,12 +31,8 @@
 sphinx = { version = "~3.1.0", optional = true }
 recommonmark = { version = "*", optional = true }
 sphinx_rtd_theme = { version = "*", optional = true }
-<<<<<<< HEAD
-sphinxcontrib-versioning = { version = "*", optional = true }
+sphinx-multiversion = { version = "*", optional = true }
 nbsphinx = { version = "*", optional = true }
-=======
-sphinx-multiversion = { version = "*", optional = true }
->>>>>>> 2bef0669
 
 [tool.poetry.dev-dependencies]
 mock = "*"
@@ -44,11 +40,7 @@
 pytest-cov = "*"
 
 [tool.poetry.extras]
-<<<<<<< HEAD
-docs = ["sphinx", "recommonmark", "sphinx_rtd_theme", "sphinxcontrib-versioning", "nbsphinx"]
-=======
-docs = ["sphinx", "recommonmark", "sphinx_rtd_theme", "sphinx-multiversion"]
->>>>>>> 2bef0669
+docs = ["sphinx", "recommonmark", "sphinx_rtd_theme", "sphinx-multiversion", "nbsphinx"]
 
 [build-system]
 requires = ["poetry-core>=1.0.0", "poetry-dynamic-versioning"]
