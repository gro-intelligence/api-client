"""Constants about the Gro ontology that can be imported and re-used anywhere."""

REGION_LEVELS = {
    "world": 1,
    "continent": 2,
    "country": 3,
    "province": 4,  # Equivalent to state in the United States
    "district": 5,  # Equivalent to county in the United States
    "city": 6,
    "market": 7,
    "other": 8,
    "coordinate": 9,
}

ENTITY_TYPES_PLURAL = ["metrics", "items", "regions", "frequencies", "sources", "units"]

DATA_SERIES_UNIQUE_TYPES_ID = [
    "metric_id",
    "item_id",
    "region_id",
    "partner_region_id",
    "frequency_id",
    "source_id",
]

ENTITY_KEY_TO_TYPE = {
    "metric_id": "metrics",
    "item_id": "items",
    "region_id": "regions",
    "partner_region_id": "regions",
    "source_id": "sources",
    "frequency_id": "frequencies",
    "unit_id": "units",
}

DATA_POINTS_UNIQUE_COLS = DATA_SERIES_UNIQUE_TYPES_ID + [
<<<<<<< HEAD
    'reporting_date',
    'start_date',
    'end_date'
]

ITR_CHUNK_READ_SIZE = 4096 * 1024  # 4 MB
=======
    "reporting_date",
    "start_date",
    "end_date",
]
>>>>>>> 4aee45c2
<|MERGE_RESOLUTION|>--- conflicted
+++ resolved
@@ -34,16 +34,9 @@
 }
 
 DATA_POINTS_UNIQUE_COLS = DATA_SERIES_UNIQUE_TYPES_ID + [
-<<<<<<< HEAD
-    'reporting_date',
-    'start_date',
-    'end_date'
-]
-
-ITR_CHUNK_READ_SIZE = 4096 * 1024  # 4 MB
-=======
     "reporting_date",
     "start_date",
     "end_date",
 ]
->>>>>>> 4aee45c2
+
+ITR_CHUNK_READ_SIZE = 4096 * 1024  # 4 MB