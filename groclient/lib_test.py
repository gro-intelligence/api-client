import platform
from pkg_resources import get_distribution

import mock
import numpy as np

from groclient import lib
from groclient.utils import dict_assign
from groclient.constants import DATA_SERIES_UNIQUE_TYPES_ID

MOCK_HOST = 'pytest.groclient.url'
MOCK_TOKEN = 'pytest.groclient.token'

LOOKUP_MAP = {
    'metrics': {
        '1': {'id': 1, 'name': 'metric 1', 'contains': [], 'belongsTo': [3], 'definition': 'def1'},
        '2': {'id': 2, 'name': 'metric 2', 'contains': [], 'belongsTo': [3], 'definition': 'def2'},
        '3': {'id': 3, 'name': 'parent', 'contains': [1, 2], 'belongsTo': [4], 'definition': 'def3'},
        '4': {'id': 4, 'name': 'ancestor', 'contains': [3], 'belongsTo': [], 'definition': 'def4'}
    },
    'items': {
        '1': {'id': 1, 'name': 'item 1', 'contains': [], 'belongsTo': [3], 'definition': 'def1'},
        '2': {'id': 2, 'name': 'item 2', 'contains': [], 'belongsTo': [3], 'definition': 'def2'},
        '3': {'id': 3, 'name': 'parent', 'contains': [1, 2], 'belongsTo': [4], 'definition': 'def3'},
        '4': {'id': 4, 'name': 'ancestor', 'contains': [3], 'belongsTo': [], 'definition': 'def4'}
    },
    'regions': {
        '1': {'id': 1, 'name': 'region 1', 'contains': [], 'belongsTo': [3], 'historical': True},
        '2': {'id': 2, 'name': 'region 2', 'contains': [], 'belongsTo': [3], 'historical': False},
        '3': {'id': 3, 'name': 'parent', 'contains': [1, 2], 'belongsTo': [4], 'historical': False},
        '4': {'id': 4, 'name': 'ancestor', 'contains': [3], 'belongsTo': [], 'historical': False}
    },
    'frequencies': {},
    'sources': {},
    'units': {}
}


def initialize_requests_mocker_and_get_mock_data(mock_requests_get, mock_data={
    'data': [
        {'name': 'obj1'},
        {'name': 'obj2'},
        {'name': 'obj3'}
    ]}
):
    mock_requests_get.return_value.json.return_value = mock_data
    mock_requests_get.return_value.status_code = 200
    return mock_data


@mock.patch('requests.get')
def test_get_available(mock_requests_get):
    mock_data = initialize_requests_mocker_and_get_mock_data(mock_requests_get)

    # Test data
    entity_types = ['items', 'metrics', 'regions']

    for ent_type in entity_types:
        assert lib.get_available(MOCK_TOKEN, MOCK_HOST, ent_type) == mock_data['data']


@mock.patch('requests.get')
def test_list_available(mock_requests_get):
    # Tests the base functionality
    mock_data = initialize_requests_mocker_and_get_mock_data(mock_requests_get)

    entities = {'metricId': '123', 'itemId': '456', 'regionId': '789'}

    assert lib.list_available(MOCK_TOKEN, MOCK_HOST, entities) == mock_data['data']


@mock.patch('requests.get')
def test_list_available_snake_to_camel(mock_requests_get):
    # Tests that the camel-ing fix is working properly.
    mock_data = initialize_requests_mocker_and_get_mock_data(mock_requests_get)
    entities = {'metric_id': '123', 'item_id': '456', 'regionId': '789'}
    assert lib.list_available(MOCK_TOKEN, MOCK_HOST, entities) == mock_data['data']


@mock.patch('requests.get')
def test_single_lookup(mock_requests_get):
    api_response = {
        'data': {
            '12345': {
                'id': 12345,
                'name': 'Vegetables',
                'contains': [67890],
                'belongsTo': []
            }
        }
    }
    initialize_requests_mocker_and_get_mock_data(mock_requests_get, api_response)
    expected_return = {'id': 12345, 'name': 'Vegetables', 'contains': [67890], 'belongsTo': []}
    assert lib.lookup(MOCK_TOKEN, MOCK_HOST, 'items', 12345) == expected_return


@mock.patch('requests.get')
def test_multiple_lookups(mock_requests_get):
    api_response = {
        'data': {
            '12345': {'id': 12345, 'name': 'Vegetables', 'contains': [67890], 'belongsTo': []},
            '67890': {'id': 67890, 'name': 'Eggplant', 'contains': [], 'belongsTo': [12345]}
        }
    }
    initialize_requests_mocker_and_get_mock_data(mock_requests_get, api_response)
    expected_return = {
        '12345': {'id': 12345, 'name': 'Vegetables', 'contains': [67890], 'belongsTo': []},
        '67890': {'id': 67890, 'name': 'Eggplant', 'contains': [], 'belongsTo': [12345]}
    }
    assert lib.lookup(MOCK_TOKEN, MOCK_HOST, 'items', [12345, 67890]) == expected_return


@mock.patch('requests.get')
def test_lookup_with_numpy(mock_requests_get):
    api_response = {
        'data': {
            '12345': {'id': 12345, 'name': 'Vegetables', 'contains': [67890], 'belongsTo': []},
            '67890': {'id': 67890, 'name': 'Eggplant', 'contains': [], 'belongsTo': [12345]}
        }
    }
    initialize_requests_mocker_and_get_mock_data(mock_requests_get, api_response)
    expected_return = {
        '12345': {'id': 12345, 'name': 'Vegetables', 'contains': [67890], 'belongsTo': []},
        '67890': {'id': 67890, 'name': 'Eggplant', 'contains': [], 'belongsTo': [12345]}
    }
    assert lib.lookup(MOCK_TOKEN, MOCK_HOST, 'items', np.array([12345, 67890])) == expected_return

    assert lib.lookup(MOCK_TOKEN, MOCK_HOST, 'items',
                      np.array([12345])[0]) == expected_return['12345']


@mock.patch('requests.get')
def test_get_data_series(mock_requests_get):
    # Test general case
    mock_data = initialize_requests_mocker_and_get_mock_data(mock_requests_get)
    selection_dict = {'item_id': 123, 'metric_id': 456, 'region_id': 789,
                      'partner_region_id': 161718, 'frequency_id': 101112, 'source_id': 12}

    assert lib.get_data_series(MOCK_TOKEN, MOCK_HOST, **selection_dict) == mock_data['data']


@mock.patch('requests.get')
def test_get_data_points(mock_requests_get):
    list_of_series_format_data = [{
        'series': {},
        'data': [['2000-01-01', '2000-12-31', 1, None, 15, None, '2001-12-31']]
    }]
    single_series_format_data = [{
        'start_date': '2000-01-01',
        'end_date': '2000-12-31',
        'value': 1,
        'unit_id': 15,
        'input_unit_id': 15,
        'input_unit_scale': 1,
        'reporting_date': None,
        'available_date':'2001-12-31',
        'metric_id': None,
        'item_id': None,
        'metadata': {},
        'region_id': None,
        'partner_region_id': 0,
        'frequency_id': None,
        # 'source_id': None, TODO: add source to output
    }]
    initialize_requests_mocker_and_get_mock_data(mock_requests_get,
                                                 mock_data=list_of_series_format_data)

    # Test data
    selection_dict = {'item_id': 123, 'metric_id': 456, 'region_id': 789,
                      'frequency_id': 101112, 'source_id': 131415, 'partner_region_id': 161718}

    assert lib.get_data_points(MOCK_TOKEN, MOCK_HOST, **selection_dict) == single_series_format_data


def test_list_of_series_to_single_series():
    assert lib.list_of_series_to_single_series([{
        'series': {
            'metricId': 1,
            'itemId': 2,
            'regionId': 3,
            'unitId': 4,
            'inputUnitId': 5,
            'belongsTo': {'itemId': 22},
            'metadata': {'includesHistoricalRegion': True}
        },
        'data': [
            ['2001-01-01', '2001-12-31', 123],
            ['2002-01-01', '2002-12-31', 123, '2012-01-01', 15, None, '2003-01-01'],
            ['2002-01-01', '2002-12-31', 123, None, 15, None, '2003-01-01'],
            ['2003-01-01', '2003-12-31', 123, None, 15, {'confInterval': 2}, '2004-01-01']
        ]
    }], add_belongs_to=True) == [
        {'start_date': '2001-01-01',
         'end_date': '2001-12-31',
         'value': 123,
         'unit_id': 4,
         'metadata': {},
         'input_unit_id': 4,
         'input_unit_scale': 1,
         'reporting_date': None,
         'available_date': None,
         'metric_id': 1,
         'item_id': 2,
         'region_id': 3,
         'partner_region_id': 0,
         'frequency_id': None,
         'belongs_to': {'item_id': 22}},
        {'start_date': '2002-01-01',
         'end_date': '2002-12-31',
         'value': 123,
         'unit_id': 15,
         'metadata': {},
         'input_unit_id': 15,
         'input_unit_scale': 1,
         'reporting_date': '2012-01-01',
         'available_date': '2003-01-01',
         'metric_id': 1,
         'item_id': 2,
         'region_id': 3,
         'partner_region_id': 0,
         'frequency_id': None,
         'belongs_to': {'item_id': 22}},
        {'start_date': '2002-01-01',
         'end_date': '2002-12-31',
         'value': 123,
         'unit_id': 15,
         'metadata': {},
         'input_unit_id': 15,
         'input_unit_scale': 1,
         'reporting_date': None,
         'available_date': '2003-01-01',
         'metric_id': 1,
         'item_id': 2,
         'region_id': 3,
         'partner_region_id': 0,
         'frequency_id': None,
         'belongs_to': {'item_id': 22}},
        {'start_date': '2003-01-01',
         'end_date': '2003-12-31',
         'value': 123,
         'unit_id': 15,
         'metadata': {'conf_interval': 2},
         'input_unit_id': 15,
         'input_unit_scale': 1,
         'reporting_date': None,
         'available_date': '2004-01-01',
         'metric_id': 1,
         'item_id': 2,
         'region_id': 3,
         'partner_region_id': 0,
         'frequency_id': None,
         'belongs_to': {'item_id': 22}},
    ]

    # test the add_belongs_to kwarg:
    assert 'belongs_to' in lib.list_of_series_to_single_series([{
        'series': {'unitId': 4, 'belongsTo': {'itemId': 22}},
        'data': [['2001-01-01', '2001-12-31', 123]]
    }], add_belongs_to=True)[0]

    assert 'belongs_to' not in lib.list_of_series_to_single_series([{
        'series': {'unitId': 4, 'belongsTo': {'itemId': 22}},
        'data': [['2001-01-01', '2001-12-31', 123]]
    }], add_belongs_to=False)[0]

    # test the include_historical kwarg:
    assert len(lib.list_of_series_to_single_series([{
        'series': {'unitId': 4, 'belongsTo': {'itemId': 22}, 'metadata': {'includesHistoricalRegion': True}},
        'data': [['2001-01-01', '2001-12-31', 123]]
    }], include_historical=False)) == 0

    assert len(lib.list_of_series_to_single_series([{
        'series': {'unitId': 4, 'belongsTo': {'itemId': 22}, 'metadata': {'includesHistoricalRegion': True}},
        'data': [['2001-01-01', '2001-12-31', 123]]
    }], include_historical=True)) == 1

    # test invalid input propagation
    assert lib.list_of_series_to_single_series('test input') == 'test input'


@mock.patch('requests.get')
def test_search(mock_requests_get):
    mock_data = ['obj1', 'obj2', 'obj3']
    mock_data = initialize_requests_mocker_and_get_mock_data(mock_requests_get, mock_data=mock_data)

    assert lib.search(MOCK_TOKEN, MOCK_HOST, 'items', 'test123') == mock_data


@mock.patch('groclient.lib.lookup')
@mock.patch('groclient.lib.search')
def test_search_and_lookup(search_mocked, lookup_mocked):
    # Set up
    # mock return values
    search_mocked.return_value = [{'id': 1}, {'id': 2}]
    lookup_mocked.side_effect = lookup_mock
    search_and_lookup_result = list(lib.search_and_lookup(MOCK_TOKEN, MOCK_HOST,
                                                          'regions', 'test123'))

    assert search_and_lookup_result == [
        LOOKUP_MAP['regions']['1'],
        LOOKUP_MAP['regions']['2']
    ]


@mock.patch('groclient.lib.lookup')
@mock.patch('requests.get')
def test_lookup_belongs(mock_requests_get, lookup_mocked):
    mock_requests_get.return_value.json.return_value = {'data': {'1': [3]}}
    mock_requests_get.return_value.status_code = 200
    lookup_mocked.side_effect = lookup_mock

    lookup_belongs_result = list(lib.lookup_belongs(MOCK_TOKEN, MOCK_HOST, 'regions', 1))

    assert lookup_belongs_result == [LOOKUP_MAP['regions']['3']]


@mock.patch('requests.get')
def test_get_source_ranking(mock_requests_get):
    mock_return = [60, 14, 2, 1]
    mock_requests_get.return_value.json.return_value = mock_return
    mock_requests_get.return_value.status_code = 200

    query_parameters = {'item_id': 1, 'metric_id': 2, 'region_id': 3, 'frequency_id': 4}

    ranked_sources_list = lib.get_source_ranking(MOCK_TOKEN, MOCK_HOST, query_parameters)
    assert len(ranked_sources_list) == 4


@mock.patch('requests.get')
def test_rank_series_by_source(mock_requests_get):
    # for each series selection, mock ranking of 3 source ids
    mock_return = [11, 123, 33]
    mock_requests_get.return_value.json.return_value = mock_return
    mock_requests_get.return_value.status_code = 200

    full_data_series = {
        'metric_id': 2540047,
        'item_id': 3457,
        'region_id': 13474,
        'partner_region_id': 56789,
        'source_id': 123,
        'source_name': 'dontcare',
        'frequency_id': 9,
        'start_date': '2020-01-01',
        'end_date': '2020-05-01',
        'metadata': {'historical': True}
    }
    # input selection should allow a list of ids
    partial_selection = {
        'metric_id': 2540047,
        'item_id': 1457,
        'region_id': [13474,13475]
    }

    expected = [
        full_data_series,
        dict_assign(partial_selection, 'source_id', mock_return[0]),
        dict_assign(partial_selection, 'source_id', mock_return[1]),
        dict_assign(partial_selection, 'source_id', mock_return[2])
    ]
    for idx, series in enumerate(lib.rank_series_by_source(MOCK_TOKEN,
                                                           MOCK_HOST,
                                                           [full_data_series,
                                                            partial_selection])):
        assert series == expected[idx]


def lookup_mock(MOCK_TOKEN, MOCK_HOST, entity_type, entity_ids):
    if isinstance(entity_ids, int):
        return LOOKUP_MAP[entity_type][str(entity_ids)]
    if isinstance(entity_ids, list):
        return {str(entity_id): LOOKUP_MAP[entity_type][str(entity_id)]
                for entity_id in entity_ids}


@mock.patch('groclient.lib.lookup')
@mock.patch('requests.get')
def test_get_ancestor(mock_requests_get, lookup_mocked):
    mock_requests_get.return_value.json.return_value = {'data': {'1': [3, 4]}}
    mock_requests_get.return_value.status_code = 200
    lookup_mocked.side_effect = lookup_mock

    assert lib.get_ancestor(MOCK_TOKEN, MOCK_HOST, 'items', 1) == [
        {'id': 3, 'name': 'parent', 'contains': [1, 2], 'belongsTo': [4], 'definition': 'def3'},
        {'id': 4, 'name': 'ancestor', 'contains': [3], 'belongsTo': [], 'definition': 'def4'}
    ]
<<<<<<< HEAD

    assert lib.get_descendant(MOCK_TOKEN, MOCK_HOST, 'metrics', 1, include_details=True) == [
=======
    
    assert lib.get_ancestor(MOCK_TOKEN, MOCK_HOST, 'metrics', 1, include_details=True) == [
>>>>>>> 109694fa
        {'id': 3, 'name': 'parent', 'contains': [1, 2], 'belongsTo': [4], 'definition': 'def3'},
        {'id': 4, 'name': 'ancestor', 'contains': [3], 'belongsTo': [], 'definition': 'def4'}
    ]

    assert lib.get_ancestor(MOCK_TOKEN, MOCK_HOST, 'items', 1, include_details=False) == [
        {'id': 3},
        {'id': 4}
    ]

    assert lib.get_ancestor(MOCK_TOKEN, MOCK_HOST, 'metrics', 1, include_details=True) == [
        {'id': 3, 'name': 'parent', 'contains': [1, 2], 'belongsTo': [4], 'definition': 'def3'},
        {'id': 4, 'name': 'ancestor', 'contains': [3], 'belongsTo': [], 'definition': 'def4'}
    ]

    mock_requests_get.return_value.json.return_value = {'data': {'2': [3]}}
    assert lib.get_ancestor(MOCK_TOKEN, MOCK_HOST, 'items', 2, distance=1) == [
        {'id': 3, 'name': 'parent', 'contains': [1, 2], 'belongsTo': [4], 'definition': 'def3'}
    ]


@mock.patch('groclient.lib.lookup')
@mock.patch('requests.get')
def test_get_descendant(mock_requests_get, lookup_mocked):
    mock_requests_get.return_value.json.return_value = {'data': {'4': [1, 2, 3]}}
    mock_requests_get.return_value.status_code = 200
    lookup_mocked.side_effect = lookup_mock

    assert lib.get_descendant(MOCK_TOKEN, MOCK_HOST, 'items', 4) == [
        {'id': 1, 'name': 'item 1', 'contains': [], 'belongsTo': [3], 'definition': 'def1'},
        {'id': 2, 'name': 'item 2', 'contains': [], 'belongsTo': [3], 'definition': 'def2'},
        {'id': 3, 'name': 'parent', 'contains': [1, 2], 'belongsTo': [4], 'definition': 'def3'}
    ]

    assert lib.get_descendant(MOCK_TOKEN, MOCK_HOST, 'metrics', 4, include_details=True) == [
        {'id': 1, 'name': 'metric 1', 'contains': [], 'belongsTo': [3], 'definition': 'def1'},
        {'id': 2, 'name': 'metric 2', 'contains': [], 'belongsTo': [3], 'definition': 'def2'},
        {'id': 3, 'name': 'parent', 'contains': [1, 2], 'belongsTo': [4], 'definition': 'def3'}
    ]

    assert lib.get_descendant(MOCK_TOKEN, MOCK_HOST, 'items', 4, include_details=False) == [
        {'id': 1}, {'id': 2}, {'id': 3}
    ]

    mock_requests_get.return_value.json.return_value = {'data': {'4': [3]}}
    assert lib.get_descendant(MOCK_TOKEN, MOCK_HOST, 'items', 4, distance=1) == [
        {'id': 3, 'name': 'parent', 'contains': [1, 2], 'belongsTo': [4], 'definition': 'def3'}
    ]

<<<<<<< HEAD


@mock.patch('groclient.lib.lookup')
@mock.patch('requests.get')
def test_descendant_regions(mock_requests_get, lookup_mocked):
=======
>>>>>>> 109694fa
    mock_requests_get.return_value.json.return_value = {'data': {'3': [1, 2]}}
    assert lib.get_descendant(MOCK_TOKEN, MOCK_HOST, 'regions', 3) == [
        {'id': 1, 'name': 'region 1', 'contains': [], 'belongsTo': [3], 'historical': True},
        {'id': 2, 'name': 'region 2', 'contains': [], 'belongsTo': [3], 'historical': False}
    ]

    assert lib.get_descendant(MOCK_TOKEN, MOCK_HOST, 'regions', 3, include_details=True) == [
        {'id': 1, 'name': 'region 1', 'contains': [], 'belongsTo': [3], 'historical': True},
        {'id': 2, 'name': 'region 2', 'contains': [], 'belongsTo': [3], 'historical': False}
    ]

    assert lib.get_descendant(MOCK_TOKEN, MOCK_HOST, 'regions', 3, include_details=False) == [
        {'id': 1}, {'id': 2}
    ]

    assert lib.get_descendant(MOCK_TOKEN, MOCK_HOST, 'regions', 3, include_historical=True) == [
        {'id': 1, 'name': 'region 1', 'contains': [], 'belongsTo': [3], 'historical': True},
        {'id': 2, 'name': 'region 2', 'contains': [], 'belongsTo': [3], 'historical': False}
    ]

    assert lib.get_descendant(MOCK_TOKEN, MOCK_HOST, 'regions', 3, include_historical=False) == [
        {'id': 2, 'name': 'region 2', 'contains': [], 'belongsTo': [3], 'historical': False}
    ]

    assert lib.get_descendant(MOCK_TOKEN, MOCK_HOST, 'regions', 3,
                              include_historical=True, include_details=True) == [
        {'id': 1, 'name': 'region 1', 'contains': [], 'belongsTo': [3], 'historical': True},
        {'id': 2, 'name': 'region 2', 'contains': [], 'belongsTo': [3], 'historical': False}
    ]

    assert lib.get_descendant(MOCK_TOKEN, MOCK_HOST, 'regions', 3, include_historical=False,
                              include_details=False) == [{'id': 2}]


@mock.patch('requests.get')
def test_get_top(mock_requests_get):
    mock_response = [
        {'itemId': 274, 'value': 13175206696, 'unitId': 14},
        {'itemId': 574, 'value': 13175206878, 'unitId': 14},
        {'itemId': 7193, 'value': 13175206343, 'unitId': 14}
    ]
    mock_requests_get.return_value.json.return_value = mock_response
    mock_requests_get.return_value.status_code = 200
    assert lib.get_top(MOCK_TOKEN, MOCK_HOST, 'items', metric_id=14) == mock_response
    assert lib.get_top(MOCK_TOKEN, MOCK_HOST, 'items', num_results=3, metric_id=14) == mock_response


@mock.patch('requests.get')
def test_get_geo_centre(mock_requests_get):
    US_data = {
        "regionId": 1215,
        "regionName": "United States",
        "centre": [
            39.8333,
            -98.5855
        ]
    }
    api_response = {
        'data': [US_data]
    }
    initialize_requests_mocker_and_get_mock_data(mock_requests_get, api_response)
    assert lib.get_geo_centre(MOCK_TOKEN, MOCK_HOST, 1215) == [US_data]


@mock.patch('requests.get')
def test_get_geo_jsons(mock_requests_get):
    api_response = {
        'data': [{
            "regionId": 13051,
            "regionName": "Alabama",
            "centre": [
                32.7933,
                -86.8278
            ],
            "geojson": {
                "type": "MultiPolygon",
                "coordinates": [[[[ -88.201896667, 35.0088806150001]]]]
            }
        },
        {
            "regionId": 13052,
            "regionName": "Alaska",
            "centre": [
                64.2386,
                -152.279
            ],
            "geojson": {
                "type": "MultiPolygon",
                "coordinates": [[[[ -179.07043457, 51.2564086920001]]]]
            }
        }]
    }
    expected_return = [{
        "region_id": 13051,
        "region_name": "Alabama",
        "centre": [
            32.7933,
            -86.8278
        ],
        "geojson": {
            "type": "MultiPolygon",
            "coordinates": [[[[ -88.201896667, 35.0088806150001]]]]
        }
    },
    {
        "region_id": 13052,
        "region_name": "Alaska",
        "centre": [
            64.2386,
            -152.279
        ],
        "geojson": {
            "type": "MultiPolygon",
            "coordinates": [[[[ -179.07043457, 51.2564086920001]]]]
        }
    }]
    initialize_requests_mocker_and_get_mock_data(mock_requests_get, api_response)
    assert lib.get_geojsons(MOCK_TOKEN, MOCK_HOST, 1215, None, 7) == expected_return


@mock.patch('groclient.lib.get_geojsons')
def test_get_geo_json(geojsons_mocked):
    geojsons_mocked.return_value = [{
        "region_id": 1215,
        "region_name": "United States",
        "centre": [
            39.8333,
            -98.5855
        ],
        "geojson": "{\"type\":\"GeometryCollection\",\"geometries\":[{\"type\":\"MultiPolygon\",\"coordinates\":[[[[-155.651382446,20.1647224430001]]]]}]}"
    }]
    expected_return = {
        'type': 'GeometryCollection',
        'geometries': [{'type': 'MultiPolygon', 'coordinates': [[[[-155.651382446, 20.1647224430001]]]]}]
    }
    assert lib.get_geojson(MOCK_TOKEN, MOCK_HOST, 1215, 7) == expected_return<|MERGE_RESOLUTION|>--- conflicted
+++ resolved
@@ -384,13 +384,8 @@
         {'id': 3, 'name': 'parent', 'contains': [1, 2], 'belongsTo': [4], 'definition': 'def3'},
         {'id': 4, 'name': 'ancestor', 'contains': [3], 'belongsTo': [], 'definition': 'def4'}
     ]
-<<<<<<< HEAD
-
-    assert lib.get_descendant(MOCK_TOKEN, MOCK_HOST, 'metrics', 1, include_details=True) == [
-=======
-    
+
     assert lib.get_ancestor(MOCK_TOKEN, MOCK_HOST, 'metrics', 1, include_details=True) == [
->>>>>>> 109694fa
         {'id': 3, 'name': 'parent', 'contains': [1, 2], 'belongsTo': [4], 'definition': 'def3'},
         {'id': 4, 'name': 'ancestor', 'contains': [3], 'belongsTo': [], 'definition': 'def4'}
     ]
@@ -439,14 +434,6 @@
         {'id': 3, 'name': 'parent', 'contains': [1, 2], 'belongsTo': [4], 'definition': 'def3'}
     ]
 
-<<<<<<< HEAD
-
-
-@mock.patch('groclient.lib.lookup')
-@mock.patch('requests.get')
-def test_descendant_regions(mock_requests_get, lookup_mocked):
-=======
->>>>>>> 109694fa
     mock_requests_get.return_value.json.return_value = {'data': {'3': [1, 2]}}
     assert lib.get_descendant(MOCK_TOKEN, MOCK_HOST, 'regions', 3) == [
         {'id': 1, 'name': 'region 1', 'contains': [], 'belongsTo': [3], 'historical': True},
