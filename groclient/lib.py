"""Base module for making API requests.

GroClient and CropModel build on top of endpoints exposed in this module.
Helper functions or shims or derivative functionality should appear in the client classes rather
than here.
"""

from builtins import str
from groclient import cfg
from collections import OrderedDict
from groclient.constants import REGION_LEVELS, DATA_SERIES_UNIQUE_TYPES_ID, ITR_CHUNK_READ_SIZE
import groclient.utils
import json
import logging
import requests
import time
import platform

from pkg_resources import get_distribution, DistributionNotFound
from typing import List, Union

try:
    # functools are native in Python 3.2.3+
    from functools import lru_cache as memoize
except ImportError:
    from backports.functools_lru_cache import lru_cache as memoize

# Interpreter and API client library version information.
#
# This is global so we only call get_distribution() once at module load time.
# This is a workaround for a curious bug: in specific situations, calling
# get_distribution() while tornado's event loop is running seems to result in
# GroClient's __del__ method running while the object is still in scope,
# resulting in `fetch() called on closed AsyncHTTPClient` errors upon
# subsequent uses of _async_http_client.
_VERSIONS = {"python-version": platform.python_version()}
try:
    _VERSIONS["api-client-version"] = get_distribution("groclient").version
except DistributionNotFound:
    pass


class APIError(Exception):
    def __init__(self, response, retry_count, url, params):
        self.response = response
        self.retry_count = retry_count
        self.url = url
        self.params = params
        self.status_code = (
            response.status_code if hasattr(response, "status_code") else None
        )
        try:
            json_content = self.response.json()
            # 'error' should be something like 'Not Found' or 'Bad Request'
            self.message = json_content.get("error", "")
            # Some error responses give additional info.
            # For example, a 400 Bad Request might say "metricId is required"
            if "message" in json_content:
                self.message += ": {}".format(json_content["message"])
        except Exception:
            # If the error message can't be parsed, fall back to a generic "giving up" message.
            self.message = "Giving up on {} after {} {}: {}".format(
                self.url,
                self.retry_count,
                "retry" if self.retry_count == 1 else "retries",
                response,
            )


def get_default_logger():
    """Get a logging object using the default log level set in cfg.

    https://docs.python.org/3/library/logging.html

    Returns
    -------
    logger : logging.Logger

    """
    logger = logging.getLogger(__name__)
    if not logger.handlers:
        stderr_handler = logging.StreamHandler()
        logger.addHandler(stderr_handler)
    return logger


def get_access_token(api_host, user_email, user_password, logger=None):
    """Request an access token.

    Parameters
    ----------
    api_host : string
        The API host's url, excluding 'https://'
        ex. 'api.gro-intelligence.com'
    user_email : string
        Email address associated with user's Gro account
    user_password : string
        Password for user's Gro account
    logger : logging.Logger
        Alternative logger object if wanting to use a non-default one.
        Otherwise get_default_logger() will be used.

    Returns
    -------
    accessToken : string

    """
    retry_count = 0
    if not logger:
        logger = get_default_logger()
    while retry_count <= cfg.MAX_RETRIES:
        get_api_token = requests.post(
            "https://" + api_host + "/api-token",
            data={"email": user_email, "password": user_password},
        )
        if get_api_token.status_code == 200:
            logger.debug("Authentication succeeded in get_access_token")
            return get_api_token.json()["data"]["accessToken"]

        logger.warning(f"Error in get_access_token: {get_api_token}")
        retry_count += 1
    raise Exception(f"Giving up on get_access_token after {retry_count} tries.")


def redirect(old_params, migration):
    """Update query parameters to follow a redirection response from the API.

    >>> redirect(
    ...     {'metricId': 14, 'sourceId': 2, 'itemId': 145},
    ...     {'old_metric_id': 14, 'new_metric_id': 15, 'source_id': 2}
    ... ) == {'sourceId': 2, 'itemId': 145, 'metricId': 15}
    True

    Parameters
    ----------
    old_params : dict
        The original parameters provided to the API request
    migration : dict
        The body of the 301 response indicating which of the inputs have been
        migrated and what values they have been migrated to

    Returns
    -------
    new_params : dict
        The mutated params object with values replaced according to the
        redirection instructions provided by the API

    """
    new_params = old_params.copy()
    for migration_key in migration:
        split_mig_key = migration_key.split("_")
        if split_mig_key[0] == "new":
            param_key = groclient.utils.str_snake_to_camel(
                "_".join([split_mig_key[1], "id"])
            )
            new_params[param_key] = migration[migration_key]
    return new_params


def get_version_info():
    return _VERSIONS.copy()


def convert_value(value, from_convert_factor, to_convert_factor):
    value_in_base_unit = (
        value * from_convert_factor.get("factor")
    ) + from_convert_factor.get("offset", 0)

    return float(
        value_in_base_unit - to_convert_factor.get("offset", 0)
    ) / to_convert_factor.get("factor")


def get_data(url, headers, params=None, logger=None, stream=False):
    """General 'make api request' function.

    Assigns headers and builds in retries and logging.

    Parameters
    ----------
    url : string
    headers : dict
    params : dict
    logger : logging.Logger

    Returns
    -------
    data : list or dict

    """
    base_log_record = dict(route=url, params=params)
    retry_count = 0
    # append version info
    headers.update(get_version_info())
    if not logger:
        logger = get_default_logger()
        logger.debug(url)
        logger.debug(params)
    while retry_count <= cfg.MAX_RETRIES:
        start_time = time.time()
        try:
            response = requests.get(
                url, params=params, headers=headers, timeout=None, stream=stream
            )
        except Exception as e:
            response = e
        elapsed_time = time.time() - start_time
        status_code = response.status_code if hasattr(response, "status_code") else None
        log_record = dict(base_log_record)
        log_record["elapsed_time_in_ms"] = 1000 * elapsed_time
        log_record["retry_count"] = retry_count
        log_record["status_code"] = status_code
        if status_code == 200:  # Success
            logger.debug("OK", extra=log_record)
            return response
        if status_code in [204, 206]:  # Success with a caveat - warning
            log_msg = {204: "No Content", 206: "Partial Content"}[status_code]
            logger.warning(log_msg, extra=log_record)
            return response
        log_record["tag"] = "failed_gro_api_request"
        if retry_count < cfg.MAX_RETRIES:
            logger.warning(
                response.text if hasattr(response, "text") else response,
                extra=log_record,
            )
        if status_code in [400, 401, 402, 404]:
            break  # Do not retry
        if status_code == 301:
            new_params = redirect(params, response.json()["data"][0])
            logger.warning(
                "Redirecting {} to {}".format(params, new_params), extra=log_record
            )
            params = new_params
        else:
            logger.warning("{}".format(response), extra=log_record)
            if retry_count > 0:
                # Retry immediately on first failure.
                # Exponential backoff before retrying repeatedly failing requests.
                time.sleep(2**retry_count)
        retry_count += 1
    raise APIError(response, retry_count, url, params)


@memoize(maxsize=None)
def get_allowed_units(access_token, api_host, metric_id, item_id):
    url = "/".join(["https:", "", api_host, "v2/units/allowed"])
    headers = {"authorization": "Bearer " + access_token}
    params = {"metricIds": metric_id}
    if item_id:
        params["itemIds"] = item_id
    resp = get_data(url, headers, params)
    return [unit["id"] for unit in resp.json()["data"]]


@memoize(maxsize=None)
def get_available(access_token, api_host, entity_type):
    url = "/".join(["https:", "", api_host, "v2", entity_type])
    headers = {"authorization": "Bearer " + access_token}
    resp = get_data(url, headers)
    return resp.json()["data"]


def list_available(access_token, api_host, selected_entities):
    url = "/".join(["https:", "", api_host, "v2/entities/list"])
    headers = {"authorization": "Bearer " + access_token}
    params = dict(
        [
            (groclient.utils.str_snake_to_camel(key), value)
            for (key, value) in list(selected_entities.items())
        ]
    )
    resp = get_data(url, headers, params)
    try:
        return resp.json()["data"]
    except KeyError:
        raise Exception(resp.text)


@memoize(maxsize=None)
def lookup_single(access_token, api_host, entity_type, entity_id):
    url = "/".join(["https:", "", api_host, "v2", entity_type])
    headers = {"authorization": "Bearer " + access_token}
    params = {"ids": [entity_id]}
    resp = get_data(url, headers, params)
    try:
        return resp.json()["data"].get(str(entity_id))
    except KeyError:
        raise Exception(resp.text)


def lookup_batch(access_token, api_host, entity_type, entity_ids):
    url = "/".join(["https:", "", api_host, "v2", entity_type])
    headers = {"authorization": "Bearer " + access_token}
    all_results = {}
    for id_batch in groclient.utils.list_chunk(entity_ids):
        params = {"ids": id_batch}
        resp = get_data(url, headers, params)
        result = resp.json()["data"]
        for id_str in result.keys():
            all_results[id_str] = result[id_str]
    return all_results


def lookup(access_token, api_host, entity_type, entity_ids):
    try:  # Convert iterable types like numpy arrays or tuples into plain lists
        entity_ids = list(entity_ids)
        return lookup_batch(access_token, api_host, entity_type, entity_ids)
    except TypeError:  # Convert anything else, like strings or numpy integers, into plain integers
        entity_id = int(entity_ids)
        # If an integer is given, return only the dict with that id
        return lookup_single(access_token, api_host, entity_type, entity_id)


def get_params_from_selection(**selection):
    """Construct http request params from dict of entity selections.

    For use with get_data_series() and rank_series_by_source().

    >>> get_params_from_selection(
    ...     metric_id=123, item_id=456, unit_id=14
    ... ) == { 'itemId': 456, 'metricId': 123 }
    True

    Parameters
    ----------
    metric_id : integer, optional
    item_id : integer, optional
    region_id : integer, optional
    partner_region_id : integer, optional
    source_id : integer, optional
    frequency_id : integer, optional
    start_date: string, optional
    end_date: string, optional

    Returns
    -------
    dict
        selections with valid keys converted to camelcase and invalid ones filtered out

    """
    params = {}
    for key, value in list(selection.items()):
        if key in (
            "region_id",
            "partner_region_id",
            "item_id",
            "metric_id",
            "source_id",
            "frequency_id",
            "start_date",
            "end_date",
        ):
            params[groclient.utils.str_snake_to_camel(key)] = value
    return params


def get_data_call_params(**selection):
    """Construct http request params from dict of entity selections.

    For use with get_data_points().

    >>> get_data_call_params(
    ...     metric_id=123, start_date='2012-01-01', unit_id=14
    ... ) == {'startDate': '2012-01-01', 'metricId': 123, 'responseType': 'list_of_series'}
    True

    Parameters
    ----------
    metric_id : integer
    item_id : integer
    region_id : integer
    partner_region_id : integer
    source_id : integer
    frequency_id : integer
    start_date : string, optional
    end_date : string, optional
    reporting_history : boolean, optional
    complete_history : boolean, optional
    insert_null : boolean, optional
    show_metadata : boolean, optional
    at_time : string, optional,
    available_since : string, optional

    Returns
    -------
    dict
        selections with valid keys converted to camelcase and invalid ones filtered out

    """
    params = get_params_from_selection(**selection)
    for key, value in list(selection.items()):
        if key == "show_metadata":
            params[groclient.utils.str_snake_to_camel("show_meta_data")] = value
        elif key == "complete_history":
            params["showHistory"] = value
        elif key in ("show_revisions", "reporting_history"):
            params["showReportingDate"] = value
        elif key in (
            "start_date",
            "end_date",
            "insert_null",
            "at_time",
            "available_since",
            "coverage_threshold",
        ):
            params[groclient.utils.str_snake_to_camel(key)] = value
    params["responseType"] = "list_of_series"
    return params


def get_data_series(access_token, api_host, **selection):
    logger = get_default_logger()
    url = "/".join(["https:", "", api_host, "v2/data_series/list"])
    headers = {"authorization": "Bearer " + access_token}
    params = get_params_from_selection(**selection)
    resp = get_data(url, headers, params)
    try:
        response = resp.json()["data"]
        if any(
            (series.get("metadata", {}).get("includes_historical_region", False))
            for series in response
        ):
            logger.warning(
                "Data series have some historical regions, "
                "see https://developers.gro-intelligence.com/faq.html"
            )
        return response
    except KeyError:
        raise Exception(resp.text)


def stream_data_series(access_token, api_host, **selection):
    logger = get_default_logger()
    url = "/".join(["https:", "", api_host, "v2/stream/data_series/list"])
    headers = {"authorization": "Bearer " + access_token}
    params = get_params_from_selection(**selection)
<<<<<<< HEAD
=======
    if type(chunk_size) == int and chunk_size > 1:
        params["chunkSize"] = chunk_size
>>>>>>> 4aee45c2
    resp = get_data(url, headers, params, logger, True)
    try:
        for line in resp.iter_lines(chunk_size=ITR_CHUNK_READ_SIZE, decode_unicode=True):
            if line:
                current_ds_list = json.loads(line)
                if any(
                    (
                        series.get("metadata", {}).get(
                            "includes_historical_region", False
                        )
                    )
                    for series in current_ds_list
                ):
                    logger.warning(
                        "Data series have some historical regions, "
                        "see https://developers.gro-intelligence.com/faq.html"
                    )
                yield current_ds_list
    except KeyError:
        raise Exception(resp.text)


def get_top(access_token, api_host, entity_type, num_results=5, **selection):
    url = "/".join(["https:", "", api_host, "v2/top/{}".format(entity_type)])
    headers = {"authorization": "Bearer " + access_token}
    params = get_params_from_selection(**selection)
    params["n"] = num_results
    resp = get_data(url, headers, params)
    try:
        return resp.json()
    except KeyError as e:
        raise Exception(resp.text) from e


def make_key(key):
    if key not in ("startDate", "endDate"):
        return key + "s"
    return key


def get_source_ranking(access_token, api_host, series):
    """Given a series, return a list of ranked sources.

    :param access_token: API access token.
    :param api_host: API host.
    :param series: Series to calculate source raking for.
    :return: List of sources that match the series parameters, sorted by rank.
    """
    params = dict(
        (make_key(k), v)
        for k, v in iter(list(get_params_from_selection(**series).items()))
    )
    url = "/".join(["https:", "", api_host, "v2/available/sources"])
    headers = {"authorization": "Bearer " + access_token}
    return get_data(url, headers, params).json()


def rank_series_by_source(access_token, api_host, selections_list):
    series_map = OrderedDict()
    for selection in selections_list:
        series_key = ".".join(
            [
                json.dumps(selection.get(type_id))
                for type_id in DATA_SERIES_UNIQUE_TYPES_ID
                if type_id != "source_id"
            ]
        )
        if series_key not in series_map:
            series_map[series_key] = {}
        elif None in series_map[series_key]:
            continue
        series_map[series_key][selection.get("source_id")] = selection

    for series_key, series_by_source_id in series_map.items():
        series_without_source = {
            type_id: json.loads(series_key.split(".")[idx])
            for idx, type_id in enumerate(DATA_SERIES_UNIQUE_TYPES_ID)
            if type_id != "source_id" and series_key.split(".")[idx] != "null"
        }
        try:
            source_ids = get_source_ranking(
                access_token, api_host, series_without_source
            )
        # Catch "no content" response from get_source_ranking()
        except ValueError:
            continue  # empty response

        for source_id in source_ids:
            if source_id in series_by_source_id:
                yield series_by_source_id[source_id]
            if None in series_by_source_id:
                yield groclient.utils.dict_assign(
                    series_without_source, "source_id", source_id
                )


def get_available_timefrequency(access_token, api_host, **series):
    params = dict(
        (make_key(k), v)
        for k, v in iter(list(get_params_from_selection(**series).items()))
    )
    url = "/".join(["https:", "", api_host, "v2/available/time-frequencies"])
    headers = {"authorization": "Bearer " + access_token}
    response = get_data(url, headers, params)
    if response.status_code == 204:
        return []
    return [
        groclient.utils.dict_reformat_keys(tf, groclient.utils.str_camel_to_snake)
        for tf in response.json()
    ]


def list_of_series_to_single_series(
    series_list, add_belongs_to=False, include_historical=True
):
    """Convert list_of_series format from API back into the familiar single_series output format."""
    if not isinstance(series_list, list):
        # If the output is an error or None or something else that's not a list, just propagate
        return series_list
    output = []
    for series in series_list:
        if not (isinstance(series, dict) and isinstance(series.get("data", []), list)):
            continue
        series_metadata = series.get("series", {}).get("metadata", {})
        has_historical_regions = series_metadata.get(
            "includesHistoricalRegion", False
        ) or series_metadata.get("includesHistoricalPartnerRegion", False)
        if not include_historical and has_historical_regions:
            continue
        # All the belongsTo keys are in camelCase. Convert them to snake_case.
        # Only need to do this once per series, so do this outside of the list
        # comprehension and save to a variable to avoid duplicate work:
        belongs_to = groclient.utils.dict_reformat_keys(
            series.get("series", {}).get("belongsTo", {}),
            groclient.utils.str_camel_to_snake,
        )
        for point in series.get("data", []):
            formatted_point = {
                "start_date": point[0],
                "end_date": point[1],
                "value": point[2],
                "unit_id": point[4]
                if len(point) > 4
                else series["series"].get("unitId", None),
                "metadata": point[5] if len(point) > 5 and point[5] is not None else {},
                # input_unit_id and input_unit_scale are deprecated but provided for backwards
                # compatibility. unit_id should be used instead.
                "input_unit_id": point[4]
                if len(point) > 4
                else series["series"].get("unitId", None),
                "input_unit_scale": 1,
                # If a point does not have reporting_date, use None
                "reporting_date": point[3] if len(point) > 3 else None,
                # If a point does not have available_date, use None
                "available_date": point[6] if len(point) > 6 else None,
                # Series attributes:
                "metric_id": series["series"].get("metricId", None),
                "item_id": series["series"].get("itemId", None),
                "region_id": series["series"].get("regionId", None),
                "partner_region_id": series["series"].get("partnerRegionId", 0),
                "frequency_id": series["series"].get("frequencyId", None)
                # 'source_id': series['series'].get('sourceId', None), TODO: add source to output
            }

            if formatted_point["metadata"].get("confInterval") is not None:
                formatted_point["metadata"]["conf_interval"] = formatted_point[
                    "metadata"
                ].pop("confInterval")

            if add_belongs_to:
                # belongs_to is consistent with the series the user requested. So if an
                # expansion happened on the server side, the user can reconstruct what
                # results came from which request.
                formatted_point["belongs_to"] = belongs_to
            output.append(formatted_point)
    return output


def get_data_points(access_token, api_host, **selection):
    logger = get_default_logger()
    headers = {"authorization": "Bearer " + access_token}
    url = "/".join(["https:", "", api_host, "v2/data"])
    params = get_data_call_params(**selection)
    required_params = [
        groclient.utils.str_snake_to_camel(type_id)
        for type_id in DATA_SERIES_UNIQUE_TYPES_ID
        if type_id != "partner_region_id"
    ]
    missing_params = list(required_params - params.keys())
    if len(missing_params):
        message = "API request cannot be processed because {} not specified.".format(
            missing_params[0] + " is"
            if len(missing_params) == 1
            else ", ".join(missing_params[:-1]) + " and " + missing_params[-1] + " are"
        )
        logger.warning(message)
        raise ValueError(message)
    resp = get_data(url, headers, params)
    include_historical = selection.get("include_historical", True)
    return list_of_series_to_single_series(resp.json(), False, include_historical)


def get_data_points_v2_prime(access_token, api_host, **selection):
    headers = {"authorization": "Bearer " + access_token}
    url = "/".join(["https:", "", api_host, "v2prime/data"])
    params = {}
    for key, value in list(selection.items()):
        params[groclient.utils.str_snake_to_camel(key)] = value
    resp = get_data(url, headers, params)
    return resp.json()


@memoize(maxsize=None)
def universal_search(access_token, api_host, search_terms):
    """Search across all entity types for the given terms.

    Parameters
    ----------
    access_token : string
    api_host : string
    search_terms : string

    Returns
    -------
    list of [id, entity_type] pairs

        Example::

            [[5604, 'item'], [10204, 'item'], [410032, 'metric'], ....]

    """
    url_pieces = ["https:", "", api_host, "v2/search"]
    url = "/".join(url_pieces)
    headers = {"authorization": "Bearer " + access_token}
    resp = get_data(url, headers, {"q": search_terms})
    return resp.json()


@memoize(maxsize=None)
def search(access_token, api_host, entity_type, search_terms):
    url = "/".join(["https:", "", api_host, "v2/search", entity_type])
    headers = {"authorization": "Bearer " + access_token}
    resp = get_data(url, headers, {"q": search_terms})
    return resp.json()


def search_and_lookup(
    access_token, api_host, entity_type, search_terms, num_results=10
):
    search_results = search(access_token, api_host, entity_type, search_terms)[
        :num_results
    ]
    search_result_ids = [result["id"] for result in search_results]
    search_result_details = lookup(
        access_token, api_host, entity_type, search_result_ids
    )
    for search_result_id in search_result_ids:
        yield search_result_details[str(search_result_id)]


def lookup_belongs(access_token, api_host, entity_type, entity_id):
    parent_ids = lookup(access_token, api_host, entity_type, entity_id)["belongsTo"]
    parent_details = lookup(access_token, api_host, entity_type, parent_ids)
    for parent_id in parent_ids:
        yield parent_details[str(parent_id)]


def get_geo_centre(access_token, api_host, region_id):
    url = "/".join(["https:", "", api_host, "v2/geocentres"])
    headers = {"authorization": "Bearer " + access_token}
    resp = get_data(url, headers, {"regionIds": region_id})
    return resp.json()["data"]


@memoize(maxsize=None)
def get_geojsons(access_token, api_host, region_id, descendant_level, zoom_level):
    url = "/".join(["https:", "", api_host, "v2/geocentres"])
    params = {"includeGeojson": True, "regionIds": region_id, "zoom": zoom_level}
    if descendant_level:
        params["reqRegionLevelId"] = descendant_level
        params["stringify"] = "false"
    headers = {"authorization": "Bearer " + access_token}
    resp = get_data(url, headers, params)
    return [
        groclient.utils.dict_reformat_keys(r, groclient.utils.str_camel_to_snake)
        for r in resp.json()["data"]
    ]


def get_geojson(access_token, api_host, region_id, zoom_level):
    for region in get_geojsons(access_token, api_host, region_id, None, zoom_level):
        return json.loads(region["geojson"])


def get_ancestor(
    access_token,
    api_host,
    entity_type,
    entity_id,
    distance=None,
    include_details=True,
    ancestor_level=None,
    include_historical=True,
):
    url = f"https://{api_host}/v2/{entity_type}/belongs-to"
    headers = {"authorization": "Bearer " + access_token}
    params = {"ids": [entity_id]}
    if distance:
        params["distance"] = distance
    else:
        if entity_type == "regions" and ancestor_level:
            params["level"] = ancestor_level
        else:
            params["distance"] = -1

    resp = get_data(url, headers, params)
    ancestor_entity_ids = resp.json()["data"][str(entity_id)]

    # Filter out regions with the 'historical' flag set to true
    if not include_historical or include_details:
        entity_details = lookup(
            access_token, api_host, entity_type, ancestor_entity_ids
        )

        if not include_historical:
            ancestor_entity_ids = [
                entity["id"]
                for entity in entity_details.values()
                if not entity["historical"]
            ]

        if include_details:
            return [
                entity_details[str(child_entity_id)]
                for child_entity_id in ancestor_entity_ids
            ]

    return [{"id": ancestor_entity_id} for ancestor_entity_id in ancestor_entity_ids]


def get_descendant(
    access_token,
    api_host,
    entity_type,
    entity_id,
    distance=None,
    include_details=True,
    descendant_level=None,
    include_historical=True,
):
    url = f"https://{api_host}/v2/{entity_type}/contains"
    headers = {"authorization": "Bearer " + access_token}
    params = {"ids": [entity_id]}
    if distance:
        params["distance"] = distance
    else:
        if entity_type == "regions" and descendant_level:
            params["level"] = descendant_level
        else:
            params["distance"] = -1

    if entity_type == "regions":
        params["includeHistorical"] = include_historical

    resp = get_data(url, headers, params)
    descendant_entity_ids = resp.json()["data"][str(entity_id)]

    # Filter out regions with the 'historical' flag set to true
    if include_details:
        entity_details = lookup(
            access_token, api_host, entity_type, descendant_entity_ids
        )
        return [
            entity_details[str(child_entity_id)]
            for child_entity_id in descendant_entity_ids
        ]

    return [
        {"id": descendant_entity_id} for descendant_entity_id in descendant_entity_ids
    ]


def get_area_weighting_series_names(access_token, api_host):
    url = f"https://{api_host}/area-weighting-series-names"
    headers = {"authorization": "Bearer " + access_token}
    resp = get_data(url, headers)
    return resp.json()


def get_area_weighting_weight_names(access_token, api_host):
    url = f"https://{api_host}/area-weighting-weight-names"
    headers = {"authorization": "Bearer " + access_token}
    resp = get_data(url, headers)
    return resp.json()


def get_area_weighted_series(
    access_token: str,
    api_host: str,
    series_name: str,
    weight_names: List[str],
    region_id: Union[int, List[int]],
    method: str,
    latest_date_only: bool,
):
    url = f"https://{api_host}/area-weighting"
    headers = {"authorization": "Bearer " + access_token}
    if isinstance(region_id, int):
        region_id = [region_id]
    params = {
        "seriesName": series_name,
        "weightNames": weight_names,
        "regionIds": region_id,
        "method": method,
        "latestDateOnly": latest_date_only,
    }
    resp = get_data(url, headers, params=params)
    return resp.json()


def reverse_geocode_points(access_token: str, api_host: str, points: list):
    # Don't need to send empty request to API
    if len(points) == 0:
        return []
    payload: dict = {"latlng": f"{points}"}
    r = requests.post(
        f"https://{api_host}/v2/geocode",
        data=payload,
        headers={"Authorization": "Bearer " + access_token},
    )
    assert (
        r.status_code == 200
    ), f"Geocoding request failed with status code {r.status_code}"
    return r.json()["data"]


if __name__ == "__main__":
    # To run doctests:
    # $ python lib.py -v
    import doctest

    doctest.testmod(
        raise_on_error=True,  # Set to False for prettier error message
        optionflags=doctest.NORMALIZE_WHITESPACE | doctest.ELLIPSIS,
    )<|MERGE_RESOLUTION|>--- conflicted
+++ resolved
@@ -434,11 +434,6 @@
     url = "/".join(["https:", "", api_host, "v2/stream/data_series/list"])
     headers = {"authorization": "Bearer " + access_token}
     params = get_params_from_selection(**selection)
-<<<<<<< HEAD
-=======
-    if type(chunk_size) == int and chunk_size > 1:
-        params["chunkSize"] = chunk_size
->>>>>>> 4aee45c2
     resp = get_data(url, headers, params, logger, True)
     try:
         for line in resp.iter_lines(chunk_size=ITR_CHUNK_READ_SIZE, decode_unicode=True):
