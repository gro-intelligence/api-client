"""Base module for making API requests.

GroClient and CropModel build on top of endpoints exposed in this module.
Helper functions or shims or derivative functionality should appear in the client classes rather
than here.
"""

from builtins import str
from groclient import cfg
from collections import OrderedDict
from groclient.constants import REGION_LEVELS, DATA_SERIES_UNIQUE_TYPES_ID
import groclient.utils
import json
import logging
import requests
import time
import platform
from pkg_resources import get_distribution, DistributionNotFound
try:
    # functools are native in Python 3.2.3+
    from functools import lru_cache as memoize
except ImportError:
    from backports.functools_lru_cache import lru_cache as memoize


# Interpreter and API client library version information.
#
# This is global so we only call get_distribution() once at module load time.
# This is a workaround for a curious bug: in specific situations, calling
# get_distribution() while tornado's event loop is running seems to result in
# GroClient's __del__ method running while the object is still in scope,
# resulting in `fetch() called on closed AsyncHTTPClient` errors upon
# subsequent uses of _async_http_client.
_VERSIONS = { 'python-version': platform.python_version() }
try:
    _VERSIONS['api-client-version'] = get_distribution('groclient').version
except DistributionNotFound:
    pass

class APIError(Exception):
    def __init__(self, response, retry_count, url, params):
        self.response = response
        self.retry_count = retry_count
        self.url = url
        self.params = params
        self.status_code = response.status_code if hasattr(response, 'status_code') else None
        try:
            json_content = self.response.json()
            # 'error' should be something like 'Not Found' or 'Bad Request'
            self.message = json_content.get('error', '')
            # Some error responses give additional info.
            # For example, a 400 Bad Request might say "metricId is required"
            if 'message' in json_content:
                self.message += ': {}'.format(json_content['message'])
        except Exception:
            # If the error message can't be parsed, fall back to a generic "giving up" message.
            self.message = 'Giving up on {} after {} {}: {}'.format(self.url, self.retry_count,
                                                                    'retry' if self.retry_count == 1
                                                                    else 'retries', response)


def get_default_logger():
    """Get a logging object using the default log level set in cfg.

    https://docs.python.org/3/library/logging.html

    Returns
    -------
    logger : logging.Logger

    """
    logger = logging.getLogger(__name__)
    if not logger.handlers:
        stderr_handler = logging.StreamHandler()
        logger.addHandler(stderr_handler)
    return logger


def get_access_token(api_host, user_email, user_password, logger=None):
    """Request an access token.

    Parameters
    ----------
    api_host : string
        The API host's url, excluding 'https://'
        ex. 'api.gro-intelligence.com'
    user_email : string
        Email address associated with user's Gro account
    user_password : string
        Password for user's Gro account
    logger : logging.Logger
        Alternative logger object if wanting to use a non-default one.
        Otherwise get_default_logger() will be used.

    Returns
    -------
    accessToken : string

    """
    retry_count = 0
    if not logger:
        logger = get_default_logger()
    while retry_count <= cfg.MAX_RETRIES:
        get_api_token = requests.post('https://' + api_host + '/api-token',
                                      data={'email': user_email,
                                            'password': user_password})
        if get_api_token.status_code == 200:
            logger.debug('Authentication succeeded in get_access_token')
            return get_api_token.json()['data']['accessToken']
        else:
            logger.warning('Error in get_access_token: {}'.format(get_api_token))
        retry_count += 1
    raise Exception('Giving up on get_access_token after {0} tries.'.format(retry_count))


def redirect(old_params, migration):
    """Update query parameters to follow a redirection response from the API.

    >>> redirect(
    ...     {'metricId': 14, 'sourceId': 2, 'itemId': 145},
    ...     {'old_metric_id': 14, 'new_metric_id': 15, 'source_id': 2}
    ... ) == {'sourceId': 2, 'itemId': 145, 'metricId': 15}
    True

    Parameters
    ----------
    old_params : dict
        The original parameters provided to the API request
    migration : dict
        The body of the 301 response indicating which of the inputs have been
        migrated and what values they have been migrated to

    Returns
    -------
    new_params : dict
        The mutated params object with values replaced according to the
        redirection instructions provided by the API

    """
    new_params = old_params.copy()
    for migration_key in migration:
        split_mig_key = migration_key.split('_')
        if split_mig_key[0] == 'new':
            param_key = groclient.utils.str_snake_to_camel('_'.join([split_mig_key[1], 'id']))
            new_params[param_key] = migration[migration_key]
    return new_params


def get_version_info():
    return _VERSIONS.copy()


def convert_value(value, from_convert_factor, to_convert_factor):
    value_in_base_unit = (
        value * from_convert_factor.get("factor")
    ) + from_convert_factor.get("offset", 0)

    return float(
        value_in_base_unit - to_convert_factor.get("offset", 0)
    ) / to_convert_factor.get("factor")


def get_data(url, headers, params=None, logger=None):
    """General 'make api request' function.

    Assigns headers and builds in retries and logging.

    Parameters
    ----------
    url : string
    headers : dict
    params : dict
    logger : logging.Logger

    Returns
    -------
    data : list or dict

    """
    base_log_record = dict(route=url, params=params)
    retry_count = 0

    # append version info
    headers.update(get_version_info())

    if not logger:
        logger = get_default_logger()
        logger.debug(url)
        logger.debug(params)
    while retry_count <= cfg.MAX_RETRIES:
        start_time = time.time()
        try:
            response = requests.get(url, params=params, headers=headers, timeout=None)
        except Exception as e:
            response = e
        elapsed_time = time.time() - start_time
        status_code = response.status_code if hasattr(response, 'status_code') else None
        log_record = dict(base_log_record)
        log_record['elapsed_time_in_ms'] = 1000 * elapsed_time
        log_record['retry_count'] = retry_count
        log_record['status_code'] = status_code
        if status_code == 200:  # Success
            logger.debug('OK', extra=log_record)
            return response
        if status_code in [204, 206]:  # Success with a caveat - warning
            log_msg = {204: 'No Content', 206: 'Partial Content'}[status_code]
            logger.warning(log_msg, extra=log_record)
            return response
        log_record['tag'] = 'failed_gro_api_request'
        if retry_count < cfg.MAX_RETRIES:
            logger.warning(response.text if hasattr(response, 'text') else response,
                           extra=log_record)
        if status_code in [400, 401, 402, 404]:
            break  # Do not retry
        if status_code == 301:
            new_params = redirect(params, response.json()['data'][0])
            logger.warning('Redirecting {} to {}'.format(params, new_params), extra=log_record)
            params = new_params
        else:
            logger.warning('{}'.format(response), extra=log_record)
            if retry_count > 0:
                # Retry immediately on first failure.
                # Exponential backoff before retrying repeatedly failing requests.
                time.sleep(2 ** retry_count)
        retry_count += 1
    raise APIError(response, retry_count, url, params)


@memoize(maxsize=None)
def get_allowed_units(access_token, api_host, metric_id, item_id):
    url = '/'.join(['https:', '', api_host, 'v2/units/allowed'])
    headers = {'authorization': 'Bearer ' + access_token}
    params = {'metricIds': metric_id}
    if item_id:
        params['itemIds'] = item_id
    resp = get_data(url, headers, params)
    return [unit['id'] for unit in resp.json()['data']]


@memoize(maxsize=None)
def get_available(access_token, api_host, entity_type):
    url = '/'.join(['https:', '', api_host, 'v2', entity_type])
    headers = {'authorization': 'Bearer ' + access_token}
    resp = get_data(url, headers)
    return resp.json()['data']


def list_available(access_token, api_host, selected_entities):
    url = '/'.join(['https:', '', api_host, 'v2/entities/list'])
    headers = {'authorization': 'Bearer ' + access_token}
    params = dict([(groclient.utils.str_snake_to_camel(key), value)
                   for (key, value) in list(selected_entities.items())])
    resp = get_data(url, headers, params)
    try:
        return resp.json()['data']
    except KeyError:
        raise Exception(resp.text)


@memoize(maxsize=None)
def lookup_single(access_token, api_host, entity_type, entity_id):
    url = '/'.join(['https:', '', api_host, 'v2', entity_type])
    headers = {'authorization': 'Bearer ' + access_token}
    params = {'ids': [entity_id]}
    resp = get_data(url, headers, params)
    try:
        return resp.json()['data'].get(str(entity_id))
    except KeyError:
        raise Exception(resp.text)


def lookup_batch(access_token, api_host, entity_type, entity_ids):
    url = '/'.join(['https:', '', api_host, 'v2', entity_type])
    headers = {'authorization': 'Bearer ' + access_token}
    all_results = {}
    for id_batch in groclient.utils.list_chunk(entity_ids):
        params = {'ids': id_batch}
        resp = get_data(url, headers, params)
        result = resp.json()['data']
        for id_str in result.keys():
            all_results[id_str] = result[id_str]
    return all_results


def lookup(access_token, api_host, entity_type, entity_ids):
    try:  # Convert iterable types like numpy arrays or tuples into plain lists
        entity_ids = list(entity_ids)
        return lookup_batch(access_token, api_host, entity_type, entity_ids)
    except TypeError:  # Convert anything else, like strings or numpy integers, into plain integers
        entity_id = int(entity_ids)
        # If an integer is given, return only the dict with that id
        return lookup_single(access_token, api_host, entity_type, entity_id)


def get_params_from_selection(**selection):
    """Construct http request params from dict of entity selections.

    For use with get_data_series() and rank_series_by_source().

    >>> get_params_from_selection(
    ...     metric_id=123, item_id=456, unit_id=14
    ... ) == { 'itemId': 456, 'metricId': 123 }
    True

    Parameters
    ----------
    metric_id : integer, optional
    item_id : integer, optional
    region_id : integer, optional
    partner_region_id : integer, optional
    source_id : integer, optional
    frequency_id : integer, optional
    start_date: string, optional
    end_date: string, optional

    Returns
    -------
    dict
        selections with valid keys converted to camelcase and invalid ones filtered out

    """
    params = {}
    for key, value in list(selection.items()):
        if key in ('region_id', 'partner_region_id', 'item_id', 'metric_id',
                   'source_id', 'frequency_id', 'start_date', 'end_date'):
            params[groclient.utils.str_snake_to_camel(key)] = value
    return params


def get_data_call_params(**selection):
    """Construct http request params from dict of entity selections.

    For use with get_data_points().

    >>> get_data_call_params(
    ...     metric_id=123, start_date='2012-01-01', unit_id=14
    ... ) == {'startDate': '2012-01-01', 'metricId': 123, 'responseType': 'list_of_series'}
    True

    Parameters
    ----------
    metric_id : integer
    item_id : integer
    region_id : integer
    partner_region_id : integer
    source_id : integer
    frequency_id : integer
    start_date : string, optional
    end_date : string, optional
    reporting_history : boolean, optional
    complete_history : boolean, optional
    insert_null : boolean, optional
    show_metadata : boolean, optional
    at_time : string, optional,
    available_since : string, optional

    Returns
    -------
    dict
        selections with valid keys converted to camelcase and invalid ones filtered out

    """
    params = get_params_from_selection(**selection)
    for key, value in list(selection.items()):
        if key == 'show_metadata':
            params[groclient.utils.str_snake_to_camel('show_meta_data')] = value
<<<<<<< HEAD
        elif key == 'complete_history':
            params['showHistory'] = value
        elif key in ('show_revisions', 'reporting_history'):
            params['showReportingDate'] = value
        elif key in ('start_date', 'end_date', 'insert_null', 'at_time'):
=======
        if key in ('start_date', 'end_date', 'show_revisions', 'show_available_date', 'insert_null', 'at_time', 'available_since'):
>>>>>>> 36279144
            params[groclient.utils.str_snake_to_camel(key)] = value
    params['responseType'] = 'list_of_series'
    return params


def get_data_series(access_token, api_host, **selection):
    logger = get_default_logger()
    url = '/'.join(['https:', '', api_host, 'v2/data_series/list'])
    headers = {'authorization': 'Bearer ' + access_token}
    params = get_params_from_selection(**selection)
    resp = get_data(url, headers, params)
    try:
        response = resp.json()['data']
        if any((series.get('metadata', {}).get('includes_historical_region', False))
                for series in response):
            logger.warning('Data series have some historical regions, '
                           'see https://developers.gro-intelligence.com/faq.html')
        return response
    except KeyError:
        raise Exception(resp.text)


def get_top(access_token, api_host, entity_type, num_results=5, **selection):
    url = '/'.join(['https:', '', api_host, 'v2/top/{}'.format(entity_type)])
    headers = {'authorization': 'Bearer ' + access_token}
    params = get_params_from_selection(**selection)
    params['n'] = num_results
    resp = get_data(url, headers, params)
    try:
        return resp.json()
    except KeyError:
        raise Exception(resp.text)


def make_key(key):
    if key not in ('startDate', 'endDate'):
        return key + 's'
    return key


def get_source_ranking(access_token, api_host, series):
    """Given a series, return a list of ranked sources.

    :param access_token: API access token.
    :param api_host: API host.
    :param series: Series to calculate source raking for.
    :return: List of sources that match the series parameters, sorted by rank.
    """
    params = dict((make_key(k), v) for k, v in iter(list(
        get_params_from_selection(**series).items())))
    url = '/'.join(['https:', '', api_host, 'v2/available/sources'])
    headers = {'authorization': 'Bearer ' + access_token}
    return get_data(url, headers, params).json()


def rank_series_by_source(access_token, api_host, selections_list):
    series_map = OrderedDict()
    for selection in selections_list:
        series_key = '.'.join([json.dumps(selection.get(type_id))
                               for type_id in DATA_SERIES_UNIQUE_TYPES_ID
                               if type_id != 'source_id'])
        if series_key not in series_map:
            series_map[series_key] = {}
        elif None in series_map[series_key]:
            continue
        series_map[series_key][selection.get('source_id')] = selection

    for series_key, series_by_source_id in series_map.items():
        series_without_source = {
            type_id: json.loads(series_key.split('.')[idx])
            for idx, type_id in enumerate(DATA_SERIES_UNIQUE_TYPES_ID)
            if type_id != 'source_id' and series_key.split('.')[idx] != 'null'
        }
        try:
            source_ids = get_source_ranking(access_token,
                                            api_host,
                                            series_without_source)
        # Catch "no content" response from get_source_ranking()
        except ValueError:
            continue  # empty response

        for source_id in source_ids:
            if source_id in series_by_source_id:
                yield series_by_source_id[source_id]
            if None in series_by_source_id:
                yield groclient.utils.dict_assign(series_without_source, 'source_id', source_id)


def get_available_timefrequency(access_token, api_host, **series):
    params = dict((make_key(k), v) for k, v in iter(list(
        get_params_from_selection(**series).items())))
    url = '/'.join(['https:', '', api_host, 'v2/available/time-frequencies'])
    headers = {'authorization': 'Bearer ' + access_token}
    response = get_data(url, headers, params)
    if response.status_code == 204:
        return []
    return [groclient.utils.dict_reformat_keys(tf, groclient.utils.str_camel_to_snake)
            for tf in response.json()]


def list_of_series_to_single_series(series_list, add_belongs_to=False, include_historical=True):
    """Convert list_of_series format from API back into the familiar single_series output format."""
    if not isinstance(series_list, list):
        # If the output is an error or None or something else that's not a list, just propagate
        return series_list
    output = []
    for series in series_list:
        if not (isinstance(series, dict) and isinstance(series.get('data', []), list)):
            continue
        series_metadata = series.get('series', {}).get('metadata', {})
        has_historical_regions = (series_metadata.get('includesHistoricalRegion', False) or
                                  series_metadata.get('includesHistoricalPartnerRegion', False))
        if not include_historical and has_historical_regions:
            continue
        # All the belongsTo keys are in camelCase. Convert them to snake_case.
        # Only need to do this once per series, so do this outside of the list
        # comprehension and save to a variable to avoid duplicate work:
        belongs_to = groclient.utils.dict_reformat_keys(series.get('series', {}).get('belongsTo', {}),
                                                        groclient.utils.str_camel_to_snake)
        for point in series.get('data', []):
            formatted_point = {
                'start_date': point[0],
                'end_date': point[1],
                'value': point[2],
                'unit_id': point[4] if len(point) > 4 else series['series'].get('unitId', None),
                'metadata': point[5] if len(point) > 5 and point[5] is not None else {},
                # input_unit_id and input_unit_scale are deprecated but provided for backwards
                # compatibility. unit_id should be used instead.
                'input_unit_id': point[4] if len(point) > 4 else series['series'].get('unitId', None),
                'input_unit_scale': 1,
                # If a point does not have reporting_date, use None
                'reporting_date': point[3] if len(point) > 3 else None,
                # If a point does not have available_date, use None
                'available_date': point[6] if len(point) > 6 else None,
                # Series attributes:
                'metric_id': series['series'].get('metricId', None),
                'item_id': series['series'].get('itemId', None),
                'region_id': series['series'].get('regionId', None),
                'partner_region_id': series['series'].get('partnerRegionId', 0),
                'frequency_id': series['series'].get('frequencyId', None)
                # 'source_id': series['series'].get('sourceId', None), TODO: add source to output
            }

            if formatted_point['metadata'].get('confInterval') is not None:
                formatted_point['metadata']['conf_interval'] = formatted_point['metadata'].pop('confInterval')

            if add_belongs_to:
                # belongs_to is consistent with the series the user requested. So if an
                # expansion happened on the server side, the user can reconstruct what
                # results came from which request.
                formatted_point['belongs_to'] = belongs_to
            output.append(formatted_point)
    return output


def get_data_points(access_token, api_host, **selection):
    headers = {'authorization': 'Bearer ' + access_token}
    url = '/'.join(['https:', '', api_host, 'v2/data'])
    params = get_data_call_params(**selection)
    resp = get_data(url, headers, params)
    include_historical = selection.get('include_historical', True)
    return list_of_series_to_single_series(resp.json(), False, include_historical)


@memoize(maxsize=None)
def universal_search(access_token, api_host, search_terms):
    """Search across all entity types for the given terms.

    Parameters
    ----------
    access_token : string
    api_host : string
    search_terms : string

    Returns
    -------
    list of [id, entity_type] pairs

        Example::

            [[5604, 'item'], [10204, 'item'], [410032, 'metric'], ....]

    """
    url_pieces = ['https:', '', api_host, 'v2/search']
    url = '/'.join(url_pieces)
    headers = {'authorization': 'Bearer ' + access_token}
    resp = get_data(url, headers, {'q': search_terms})
    return resp.json()


@memoize(maxsize=None)
def search(access_token, api_host, entity_type, search_terms):
    url = '/'.join(['https:', '', api_host, 'v2/search', entity_type])
    headers = {'authorization': 'Bearer ' + access_token}
    resp = get_data(url, headers, {'q': search_terms})
    return resp.json()


def search_and_lookup(access_token, api_host, entity_type, search_terms, num_results=10):
    search_results = search(access_token, api_host, entity_type, search_terms)[:num_results]
    search_result_ids = [result['id'] for result in search_results]
    search_result_details = lookup(access_token, api_host, entity_type, search_result_ids)
    for search_result_id in search_result_ids:
        yield search_result_details[str(search_result_id)]


def lookup_belongs(access_token, api_host, entity_type, entity_id):
    parent_ids = lookup(access_token, api_host, entity_type, entity_id)['belongsTo']
    parent_details = lookup(access_token, api_host, entity_type, parent_ids)
    for parent_id in parent_ids:
        yield parent_details[str(parent_id)]


def get_geo_centre(access_token, api_host, region_id):
    url = '/'.join(['https:', '', api_host, 'v2/geocentres'])
    headers = {'authorization': 'Bearer ' + access_token}
    resp = get_data(url, headers, {'regionIds': region_id})
    return resp.json()['data']


@memoize(maxsize=None)
def get_geojsons(access_token, api_host, region_id, descendant_level, zoom_level):
    url = '/'.join(['https:', '', api_host, 'v2/geocentres'])
    params = {'includeGeojson': True, 'regionIds': region_id, 'zoom': zoom_level}
    if descendant_level:
        params['reqRegionLevelId']= descendant_level
        params['stringify'] = 'false'
    headers = {'authorization': 'Bearer ' + access_token}
    resp = get_data(url, headers, params)
    return [groclient.utils.dict_reformat_keys(r, groclient.utils.str_camel_to_snake)
            for r in resp.json()['data']]


def get_geojson(access_token, api_host, region_id, zoom_level):
    for region in get_geojsons(access_token, api_host, region_id, None, zoom_level):
        return json.loads(region['geojson'])


def get_ancestor(access_token, api_host, entity_type, entity_id, distance=None,
                   include_details=True):
    url = '/'.join(['https:', '', api_host, 'v2/{}/belongs-to'.format(entity_type)])
    headers = {'authorization': 'Bearer ' + access_token}
    params = {'ids': [entity_id]}
    if distance:
        params['distance'] = distance
    else:
        params['distance'] = -1

    resp = get_data(url, headers, params)
    ancestor_entity_ids = resp.json()['data'][str(entity_id)]

    if include_details:
        entity_details = lookup(access_token, api_host, entity_type, ancestor_entity_ids)
        return [entity_details[str(child_entity_id)] for child_entity_id in ancestor_entity_ids]

    return [{'id': ancestor_entity_id} for ancestor_entity_id in ancestor_entity_ids]


def get_descendant(access_token, api_host, entity_type, entity_id, distance=None,
                   include_details=True):
    url = '/'.join(['https:', '', api_host, 'v2/{}/contains'.format(entity_type)])
    headers = {'authorization': 'Bearer ' + access_token}
    params = {'ids': [entity_id]}
    if distance:
        params['distance'] = distance
    else:
        params['distance'] = -1

    resp = get_data(url, headers, params)
    descendant_entity_ids = resp.json()['data'][str(entity_id)]

    if include_details:
        entity_details = lookup(access_token, api_host, entity_type, descendant_entity_ids)
        return [entity_details[str(child_entity_id)] for child_entity_id in descendant_entity_ids]

    return [{'id': descendant_entity_id} for descendant_entity_id in descendant_entity_ids]


def get_descendant_regions(access_token, api_host, region_id,
                           descendant_level=None, include_historical=True, include_details=True):
    url = '/'.join(['https:', '', api_host, 'v2/regions/contains'])
    headers = {'authorization': 'Bearer ' + access_token}
    params = {'ids': [region_id]}
    if descendant_level:
        params['level'] = descendant_level
    else:
        params['distance'] = -1

    resp = get_data(url, headers, params)
    descendant_region_ids = resp.json()['data'][str(region_id)]

    # Filter out regions with the 'historical' flag set to true
    if not include_historical or include_details:
        region_details = lookup(access_token, api_host, 'regions', descendant_region_ids)

        if not include_historical:
            descendant_region_ids = [region['id'] for region in region_details.values()
                                     if not region['historical']]

        if include_details:
            return [region_details[str(region_id)] for region_id in descendant_region_ids]

    return [{'id': descendant_region_id} for descendant_region_id in descendant_region_ids]


if __name__ == '__main__':
    # To run doctests:
    # $ python lib.py -v
    import doctest
    doctest.testmod(raise_on_error=True,  # Set to False for prettier error message
                    optionflags=doctest.NORMALIZE_WHITESPACE | doctest.ELLIPSIS)<|MERGE_RESOLUTION|>--- conflicted
+++ resolved
@@ -364,15 +364,11 @@
     for key, value in list(selection.items()):
         if key == 'show_metadata':
             params[groclient.utils.str_snake_to_camel('show_meta_data')] = value
-<<<<<<< HEAD
         elif key == 'complete_history':
             params['showHistory'] = value
         elif key in ('show_revisions', 'reporting_history'):
             params['showReportingDate'] = value
-        elif key in ('start_date', 'end_date', 'insert_null', 'at_time'):
-=======
-        if key in ('start_date', 'end_date', 'show_revisions', 'show_available_date', 'insert_null', 'at_time', 'available_since'):
->>>>>>> 36279144
+        elif key in ('start_date', 'end_date', 'insert_null', 'at_time', 'available_since'):
             params[groclient.utils.str_snake_to_camel(key)] = value
     params['responseType'] = 'list_of_series'
     return params
