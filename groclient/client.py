from __future__ import print_function
<<<<<<< HEAD
from builtins import str
from random import random
import argparse
from functools import partial
import getpass
=======
import functools
>>>>>>> 01ec8865
import itertools
import time
import json

# Python3 support
try:
    # Python3
    from urllib.parse import urlencode
except ImportError:
    # Python2
    from urllib import urlencode

from groclient import cfg, lib
from groclient.constants import DATA_SERIES_UNIQUE_TYPES_ID, ENTITY_KEY_TO_TYPE
from groclient.utils import intersect, zip_selections, dict_unnest
from groclient.lib import APIError

import pandas
from tornado import gen
from tornado.escape import json_decode
from tornado.httpclient import AsyncHTTPClient, HTTPRequest, HTTPError
from tornado.ioloop import IOLoop
from tornado.queues import Queue


class BatchError(APIError):
    """Replicate the APIError interface given a Tornado HTTPError."""

    def __init__(self, response, retry_count, url, params):
        self.response = response
        self.retry_count = retry_count
        self.url = url
        self.params = params
        self.status_code = (
            self.response.code if hasattr(self.response, "code") else None
        )
        try:
            json_content = json_decode(self.response.body)
            # 'error' should be something like 'Not Found' or 'Bad Request'
            self.message = json_content.get("error", "")
            # Some error responses give additional info.
            # For example, a 400 Bad Request might say "metricId is required"
            if "message" in json_content:
                self.message += ": {}".format(json_content["message"])
        except Exception:
            # If the error message can't be parsed, fall back to a generic "giving up" message.
            self.message = "Giving up on {} after {} {}: {}".format(
                self.url,
                self.retry_count,
                "retry" if self.retry_count == 1 else "retries",
                response,
            )


class GroClient(object):
    """API client with stateful authentication for lib functions and extra convenience methods."""

    def __init__(self, api_host, access_token):
        self.api_host = api_host
        self.access_token = access_token
        self._logger = lib.get_default_logger()
        self._data_series_list = set()  # all that have been added
        self._data_series_queue = []  # added but not loaded in data frame
        self._data_frame = pandas.DataFrame()
        try:
            # Each GroClient has its own IOLoop and AsyncHTTPClient.
            self._ioloop = IOLoop()
            # Note: force_instance is needed to disable Tornado's
            # pseudo-singleton AsyncHTTPClient caching behavior.
            self._async_http_client = AsyncHTTPClient(force_instance=True)
        except Exception as e:
            self._logger.warning(
                "Unable to initialize event loop, async methods disabled: {}".format(e)
            )
            self._async_http_client = None
            self._ioloop = None

    def __del__(self):
        self._async_http_client.close()
        self._ioloop.stop()
        self._ioloop.close()

    def get_logger(self):
        return self._logger

    @gen.coroutine
    def async_get_data(self, url, headers, params=None):
        base_log_record = dict(route=url, params=params)

        def log_request(start_time, retry_count, msg, status_code):
            elapsed_time = time.time() - start_time
            log_record = dict(base_log_record)
            log_record["elapsed_time_in_ms"] = 1000 * elapsed_time
            log_record["retry_count"] = retry_count
            log_record["status_code"] = status_code
            if status_code == 200:
                self._logger.debug(msg, extra=log_record)
            else:
                self._logger.warning(msg, extra=log_record)

        """General 'make api request' function.

        Assigns headers and builds in retries and logging.
        """
        self._logger.debug(url)

        # append version info
        headers.update(lib.get_version_info())

        # Initialize to -1 so first attempt will be retry 0
        retry_count = -1
        while retry_count <= cfg.MAX_RETRIES:
            retry_count += 1
            start_time = time.time()
            http_request = HTTPRequest(
                "{url}?{params}".format(url=url, params=urlencode(params)),
                method="GET",
                headers=headers,
                request_timeout=cfg.TIMEOUT,
                connect_timeout=cfg.TIMEOUT,
            )
            try:
                try:
                    response = yield self._async_http_client.fetch(http_request)
                    status_code = response.code
                except HTTPError as e:
                    # Catch non-200 codes that aren't errors
                    status_code = e.code if hasattr(e, "code") else None
                    if status_code in [204, 206]:
                        log_msg = {204: "No Content", 206: "Partial Content"}[
                            status_code
                        ]
                        response = e.response
                        log_request(start_time, retry_count, log_msg, status_code)
                        # Do not retry.
                    elif status_code == 301:
                        redirected_ids = json.loads(e.response.body.decode("utf-8"))[
                            "data"
                        ][0]
                        new_params = lib.redirect(params, redirected_ids)
                        log_request(
                            start_time,
                            retry_count,
                            "Redirecting {} to {}".format(params, new_params),
                            status_code,
                        )
                        params = new_params
                        continue  # retry
                    else:  # Otherwise, propagate to error handling
                        raise e
            except Exception as e:
                # HTTPError raised when there's a non-200 status code
                # socket.gaio error raised when there's a connection error
                response = e.response if hasattr(e, "response") else e
                status_code = e.code if hasattr(e, "code") else None
                error_msg = (
                    e.response.error
                    if (hasattr(e, "response") and hasattr(e.response, "error"))
                    else e
                )
                log_request(start_time, retry_count, error_msg, status_code)
                if status_code in [429, 500, 502, 503, 504]:
                    # First retry is immediate.
                    # After that, exponential backoff before retrying.
                    if retry_count > 0:
                        time.sleep(2 ** retry_count)
                    continue
                elif status_code in [400, 401, 402, 404]:
                    break  # Do not retry. Go right to raising an Exception.

            # Request was successful
            log_request(start_time, retry_count, "OK", status_code)
            raise gen.Return(
                json_decode(response.body) if hasattr(response, "body") else None
            )

        # Retries failed. Raise exception
        raise BatchError(response, retry_count, url, params)

    def batch_async_queue(self, func, batched_args, output_list, map_result):
        """Asynchronously call func.

        Parameters
        ----------
        func : function
            The function to be batched. Typically a Client method.
        batched_args : list of dicts
            Inputs
        output_list : any, optional
            A custom accumulator to use in map_result. For example: may pass in a non-empty list
            to append results to it, or may pass in a pandas dataframe, etc. By default, is a list
            of n 0s, where n is the length of batched_args.
        map_result : function, optional
            Function to apply changes to individual requests' responses before returning. Must
            return an accumulator, like a map() function.
            Takes 4 params:
            1. the index in batched_args
            2. the element from batched_args
            3. the result from that input
            4. `output_list`. The accumulator of all results

        """
        assert (
            type(batched_args) is list
        ), "Only argument to a batch async decorated function should be a \
            list of a list of the individual non-keyword arguments being \
            passed to the original function."

        # Wrap output_list in an object so it can be modified within inner functions' scope
        # In Python 3, can accomplish the same thing with `nonlocal` keyword.
        output_data = {}
        if output_list is None:
            output_data["result"] = [0] * len(batched_args)
        else:
            output_data["result"] = output_list

        if not map_result:
            # Default map_result function separates output by index of the query. For example:
            # batched_args: [exports of corn, exports of soybeans]
            # accumulator: [[corn datapoint, corn datapoint],
            #               [soybean data point, soybean data point]]
            def map_result(idx, query, response, accumulator):
                accumulator[idx] = response
                return accumulator

        q = Queue()

        @gen.coroutine
        def consumer():
            """Execute func on all items in queue asynchronously."""
            while q.qsize():
                try:
                    idx, item = q.get().result()
                    self._logger.debug("Doing work on {}".format(idx))
                    if type(item) is dict:
                        # Assume that dict types should be unpacked as kwargs
                        result = yield func(**item)
                    elif type(item) is list:
                        # Assume that list types should be unpacked as positional args
                        result = yield func(*item)
                    else:
                        result = yield func(item)
                    output_data["result"] = map_result(
                        idx, item, result, output_data["result"]
                    )
                    self._logger.debug("Done with {}".format(idx))
                    q.task_done()
                except Exception:
                    # Cease processing
                    # IOLoop raises "Operation timed out after None seconds"
                    self._ioloop.stop()
                    self._ioloop.close()

        def producer():
            """Immediately enqueue the whole batch of requests."""
            lasttime = time.time()
            for idx, item in enumerate(batched_args):
                q.put((idx, item))
            elapsed = time.time() - lasttime
            self._logger.info("Queued {} requests in {}".format(q.qsize(), elapsed))

        @gen.coroutine
        def main():
            # Start consumer without waiting (since it never finishes).
            for i in range(cfg.MAX_QUERIES_PER_SECOND):
                self._ioloop.spawn_callback(consumer)
            producer()  # Wait for producer to put all tasks.
            yield q.join()  # Wait for consumer to finish all tasks.

        self._ioloop.run_sync(main)
        return output_data["result"]

    # TODO: deprecate  the following  two methods, standardize  on one
    # approach with get_data_points and get_df
    @gen.coroutine
    def get_data_points_generator(self, **selection):
        headers = {"authorization": "Bearer " + self.access_token}
        url = "/".join(["https:", "", self.api_host, "v2/data"])
        params = lib.get_data_call_params(**selection)
        try:
            list_of_series_points = yield self.async_get_data(url, headers, params)
            include_historical = selection.get("include_historical", True)
            points = lib.list_of_series_to_single_series(
                list_of_series_points, False, include_historical
            )
            raise gen.Return(points)
        except BatchError as b:
            raise gen.Return(b)

    def batch_async_get_data_points(
        self, batched_args, output_list=None, map_result=None
    ):
        """Make many :meth:`~get_data_points` requests asynchronously.

        Parameters
        ----------
        batched_args : list of dicts
            Each dict should be a `selections` object like would be passed to
            :meth:`~get_data_points`.

            Example::

                input_list = [
                    {'metric_id': 860032, 'item_id': 274, 'region_id': 1215, 'frequency_id': 9, 'source_id': 2},
                    {'metric_id': 860032, 'item_id': 270, 'region_id': 1215, 'frequency_id': 9, 'source_id': 2}
                ]

        output_list : any, optional
            A custom accumulator to use in map_result. For example: may pass in a non-empty list
            to append results to it, or may pass in a pandas dataframe, etc. By default, is a list
            of n 0s, where n is the length of batched_args.
        map_result : function, optional
            Function to apply changes to individual requests' responses before returning.
            Takes 4 params:
            1. the index in batched_args
            2. the element from batched_args
            3. the result from that input
            4. `output_list`. The accumulator of all results

            Example::

                output_list = []

                # Merge all responses into a single list
                def map_response(inputIndex, inputObject, response, output_list):
                    output_list += response
                    return output_list

                batch_output = client.batch_async_get_data_points(input_list,
                                                                  output_list=output_list,
                                                                  map_result=map_response)

        Returns
        -------
        any
            By default, returns a list of lists of data points. Likely either objects or lists of
            dictionaries. If using a custom map_result function, can return any type.

            Example of the default output format::

                [
                    [
                        {'metric_id': 1, 'item_id': 2, 'start_date': 2000-01-01, 'value': 41, ...},
                        {'metric_id': 1, 'item_id': 2, 'start_date': 2001-01-01, 'value': 39, ...},
                        {'metric_id': 1, 'item_id': 2, 'start_date': 2002-01-01, 'value': 50, ...},
                    ],
                    [
                        {'metric_id': 1, 'item_id': 6, 'start_date': 2000-01-01, 'value': 12, ...},
                        {'metric_id': 1, 'item_id': 6, 'start_date': 2001-01-01, 'value': 13, ...},
                        {'metric_id': 1, 'item_id': 6, 'start_date': 2002-01-01, 'value': 4, ...},
                    ],
                ]

        """
        return self.batch_async_queue(
            self.get_data_points_generator, batched_args, output_list, map_result
        )

    @gen.coroutine
    def async_rank_series_by_source(self, *selections_list):
        """Get all sources, in ranked order, for a given selection."""
        response = self.rank_series_by_source(selections_list)
        raise gen.Return(list(response))

    def batch_async_rank_series_by_source(
        self, batched_args, output_list=None, map_result=None
    ):
        """Perform multiple rank_series_by_source requests asynchronously.

        Parameters
        ----------
        batched_args : list of lists of dicts
            See :meth:`~.rank_series_by_source` `selections_list`. A list of those lists.

        """
        return self.batch_async_queue(
            self.async_rank_series_by_source, batched_args, output_list, map_result
        )

    def get_available(self, entity_type):
        """List the first 5000 available entities of the given type.

        Parameters
        ----------
        entity_type : {'metrics', 'items', 'regions'}

        Returns
        -------
        data : list of dicts

            Example::

                [ { 'id': 0, 'contains': [1, 2, 3], 'name': 'World', 'level': 1},
                  { 'id': 1, 'contains': [4, 5, 6], 'name': 'Asia', 'level': 2},
                ... ]

        """
        return lib.get_available(self.access_token, self.api_host, entity_type)

    def list_available(self, selected_entities):
        """List available entities given some selected entities.

        Given one or more selections, return entities combinations that have
        data for the given selections.

        Parameters
        ----------
        selected_entities : dict

            Example::

                { 'metric_id': 123, 'item_id': 456, 'source_id': 7 }

            Keys may include: metric_id, item_id, region_id, partner_region_id,
            source_id, frequency_id

        Returns
        -------
        list of dicts

            Example::

                [ { 'metric_id': 11078, 'metric_name': 'Export Value (currency)',
                    'item_id': 274, 'item_name': 'Corn',
                    'region_id': 1215, 'region_name': 'United States',
                    'source_id': 15, 'source_name': 'USDA GATS' },
                  { ... },
                ... ]

        """
        return lib.list_available(self.access_token, self.api_host, selected_entities)

    def lookup(self, entity_type, entity_ids):
        """Retrieve details about a given id or list of ids of type entity_type.

        https://developers.gro-intelligence.com/gro-ontology.html

        Parameters
        ----------
        entity_type : { 'metrics', 'items', 'regions', 'frequencies', 'sources', 'units' }
        entity_ids : int or list of ints

        Returns
        -------
        dict or dict of dicts
            A dict with entity details is returned if an integer is given for entity_ids.
            A dict of dicts with entity details, keyed by id, is returned if a list of integers is
            given for entity_ids.

            Example::

                { 'id': 274,
                  'contains': [779, 780, ...]
                  'name': 'Corn',
                  'definition': 'The seeds of the widely cultivated corn plant <i>Zea mays</i>,'
                                ' which is one of the world\'s most popular grains.' }

            Example::

                {   '274': {
                        'id': 274,
                        'contains': [779, 780, ...],
                        'belongsTo': [4138, 8830, ...],
                        'name': 'Corn',
                        'definition': 'The seeds of the widely cultivated corn plant'
                                      ' <i>Zea mays</i>, which is one of the world\'s most popular'
                                      ' grains.'
                    },
                    '270': {
                        'id': 270,
                        'contains': [1737, 7401, ...],
                        'belongsTo': [8830, 9053, ...],
                        'name': 'Soybeans',
                        'definition': 'The seeds and harvested crops of plants belonging to the'
                                      ' species <i>Glycine max</i> that are used in the production'
                                      ' of oil and both human and livestock consumption.'
                    }
                }

        """
        return lib.lookup(self.access_token, self.api_host, entity_type, entity_ids)

    def lookup_unit_abbreviation(self, unit_id):
        return self.lookup("units", unit_id)["abbreviation"]

    def get_allowed_units(self, metric_id, item_id=None):
        """Get a list of unit that can be used with the given metric (and
        optionally, item).

        Parameters
        ----------
        metric_id: int
        item_id: int, optional.


        Returns
        -------
        list of unit ids

        """
        return lib.get_allowed_units(
            self.access_token, self.api_host, metric_id, item_id
        )

    def get_data_series(self, **selection):
        """Get available data series for the given selections.

        https://developers.gro-intelligence.com/data-series-definition.html

        Parameters
        ----------
        metric_id : integer, optional
        item_id : integer, optional
        region_id : integer, optional
        partner_region_id : integer, optional
        source_id : integer, optional
        frequency_id : integer, optional

        Returns
        -------
        list of dicts

            Example::

                [{ 'metric_id': 2020032, 'metric_name': 'Seed Use',
                   'item_id': 274, 'item_name': 'Corn',
                   'region_id': 1215, 'region_name': 'United States',
                   'source_id': 24, 'source_name': 'USDA FEEDGRAINS',
                   'frequency_id': 7,
                   'start_date': '1975-03-01T00:00:00.000Z',
                   'end_date': '2018-05-31T00:00:00.000Z'
                 }, { ... }, ... ]

        """
        return lib.get_data_series(self.access_token, self.api_host, **selection)

    def search(self, entity_type, search_terms):
        """Search for the given search term. Better matches appear first.

        Parameters
        ----------
        entity_type : { 'metrics', 'items', 'regions', 'sources' }
        search_terms : string

        Returns
        -------
        list of dicts

            Example::

                [{'id': 5604}, {'id': 10204}, {'id': 10210}, ....]

        """
        return lib.search(self.access_token, self.api_host, entity_type, search_terms)

    def search_and_lookup(self, entity_type, search_terms, num_results=10):
        """Search for the given search terms and look up their details.

        For each result, yield a dict of the entity and it's properties.

        Parameters
        ----------
        entity_type : { 'metrics', 'items', 'regions', 'sources' }
        search_terms : string
        num_results: int
            Maximum number of results to return. Defaults to 10.

        Yields
        ------
        dict
            Result from :meth:`~.search` passed to :meth:`~.lookup` to get additional details.

            Example::

                { 'id': 274,
                  'contains': [779, 780, ...],
                  'name': 'Corn',
                  'definition': 'The seeds of the widely cultivated...' }

            See output of :meth:`~.lookup`. Note that as with :meth:`~.search`, the first result is
            the best match for the given search term(s).

        """
        return lib.search_and_lookup(
            self.access_token, self.api_host, entity_type, search_terms, num_results
        )

    def lookup_belongs(self, entity_type, entity_id):
        """Look up details of entities containing the given entity.

        Parameters
        ----------
        entity_type : { 'metrics', 'items', 'regions' }
        entity_id : int

        Yields
        ------
        dict
            Result of :meth:`~.lookup` on each entity the given entity belongs to.

            For example: For the region 'United States', one yielded result will be for
            'North America.' The format of which matches the output of :meth:`~.lookup`::

                { 'id': 15,
                  'contains': [ 1008, 1009, 1012, 1215, ... ],
                  'name': 'North America',
                  'level': 2 }

        """
        return lib.lookup_belongs(
            self.access_token, self.api_host, entity_type, entity_id
        )

    def rank_series_by_source(self, selections_list):
        """Given a list of series selections, for each unique combination excluding source, expand
        to all available sources and return them in ranked order. The order corresponds to how well
        that source covers the selection (metrics, items, regions, and time range and frequency).

        Parameters
        ----------
        selections_list : list of dicts
            See the output of :meth:`~.get_data_series`.

        Yields
        ------
        dict
            The input selections_list, expanded out to each possible source, ordered by coverage.

        """
        return lib.rank_series_by_source(
            self.access_token, self.api_host, selections_list
        )

    def get_geo_centre(self, region_id):
        """Given a region ID, return the geographic centre in degrees lat/lon.

        Parameters
        ----------
        region_id : integer

        Returns
        -------
        list of dicts

            Example::

                [{'centre': [ 39.8333, -98.5855 ], 'regionId': 1215, 'regionName': 'United States'}]
        """
        return lib.get_geo_centre(self.access_token, self.api_host, region_id)

    def get_geojsons(self, region_id, descendant_level=None, zoom_level=7):
        """Given a region ID, return shape information in geojson, for the
        region and all its descendants at the given level (if specified).

        Parameters
        ----------
        region_id : integer
        descendant_level : integer, admin region level (2, 3, 4 or 5)
        zoom_level : integer, optional(allow 1-8)
            Valid if include_geojson equals True. If zoom level is specified and it is less than 6,
            simplified shapefile will be returned. Otherwise, detailed shapefile will be used by default.

        Returns
        -------
        list of dicts

            Example::

                [{  'centre': [ 39.8333, -98.5855 ],
                    'regionId': 1215,
                    'regionName': 'United States',
                    u'geojson': u'{"type":"GeometryCollection","geometries":[{"type":"MultiPolygon","coordinates":[[[[-155.651382446,20.1647224430001], ...]]]}]}'
                }]

        """
        return lib.get_geojsons(
            self.access_token, self.api_host, region_id, descendant_level, zoom_level)

    def get_geojson(self, region_id, zoom_level=7):
        """Given a region ID, return shape information in geojson.

        Parameters
        ----------
        region_id : integer
        zoom_level : integer, optional(allow 1-8)
            Valid if include_geojson equals True. If zoom level is specified and it is less than 6,
            simplified shapefile will be returned. Otherwise, detailed shapefile will be used by default.

        Returns
        -------
        a geojson object or None

            Example::

                { 'type': 'GeometryCollection',
                'geometries': [{'type': 'MultiPolygon',
                                'coordinates': [[[[-38.394, -4.225], ...]]]}, ...]}

        """
        return lib.get_geojson(self.access_token, self.api_host, region_id, zoom_level)

    def get_descendant(
        self,
        entity_type,
        entity_id,
        distance=None,
        include_details=True,
    ):
        """Given an item, metric or region, returns all its descendants i.e.
        entities that are "contained" in the given entity

        Similar to :meth:~.get_descendant_regions, but also works on items and metrics. This method has
        a distance parameter (which returns all nested child entities) instead of a descendant_level
        parameter (which only returns child entities at a given depth/level).

        Parameters
        ----------
        entity_type : { 'metrics', 'items', 'regions' }
        entity_id : integer
        distance: integer, optional
            Return all entity contained to entity_id at maximum distance.
            If not provided, get all descendants.
        include_details : boolean, optional
            True by default. Will perform a lookup() on each descendant  to find name,
            definition, etc. If this option is set to False, only ids of descendant
            entities will be returned, which makes execution significantly faster.

        Returns
        -------
        list of dicts

            Example::

                [{
                    'id': 134,
                    'name': 'Cattle hides, wet-salted',
                    'definition': 'Hides and skins of domesticated cattle-animals ...',
                } , {
                    'id': 382,
                    'name': 'Calf skins, wet-salted',
                    'definition': 'Wet-salted hides and skins of calves-animals of ...'
                }, ...]

            See output of :meth:`~.lookup`

        """
        return lib.get_descendant(
            self.access_token,
            self.api_host,
            entity_type,
            entity_id,
            distance,
            include_details,
        )


    def get_descendant_regions(
        self,
        region_id,
        descendant_level=None,
        include_historical=True,
        include_details=True,
    ):
        """Look up details of all regions of the given level contained by a region.

        Given any region by id, get all the descendant regions that are of the specified level.

        Parameters
        ----------
        region_id : integer
        descendant_level : integer, optional
            The region level of interest. See REGION_LEVELS constant. If not provided, get all
            descendants.
        include_historical : boolean, optional
            True by default. If False is specified, regions that only exist in historical data
            (e.g. the Soviet Union) will be excluded.
        include_details : boolean, optional
            True by default. Will perform a lookup() on each descendant region to find name,
            latitude, longitude, etc. If this option is set to False, only ids of descendant
            regions will be returned, which makes execution significantly faster.

        Returns
        -------
        list of dicts

            Example::

                [{
                    'id': 13100,
                    'contains': [139839, 139857, ...],
                    'name': 'Wisconsin',
                    'level': 4
                } , {
                    'id': 13101,
                    'contains': [139891, 139890, ...],
                    'name': 'Wyoming',
                    'level': 4
                }, ...]

            See output of :meth:`~.lookup`

        """
        return lib.get_descendant_regions(
            self.access_token,
            self.api_host,
            region_id,
            descendant_level,
            include_historical,
            include_details,
        )

    def get_available_timefrequency(self, **selection):
        """Given a selection, return a list of frequencies and time ranges.
        The results are ordered by coverage-optimized ranking.

        Parameters
        ----------
        metric_id : integer, optional
        item_id : integer, optional
        region_id : integer, optional
        partner_region_id : integer, optional

        Returns
        -------
        list of dicts

            Example::

                 [{
                    'start_date': '2000-02-18T00:00:00.000Z',
                    'frequency_id': 3,
                    'end_date': '2020-03-12T00:00:00.000Z',
                    'name': '8-day'
                  }, {
                    'start_date': '2019-09-02T00:00:00.000Z',
                    'frequency_id': 1,
                    'end_date': '2020-03-09T00:00:00.000Z',
                    'name': u'daily'}, ... ]
        """
        return lib.get_available_timefrequency(
            self.access_token, self.api_host, **selection
        )

    def get_top(self, entity_type, num_results=5, **selection):
        """Find the data series with the highest cumulative value for the given time range.

        Examples::

            # To get FAO's top 5 corn-producing countries of all time:
            client.get_top('regions', metric_id=860032, item_id=274, frequency_id=9, source_id=2)

            # To get FAO's top 5 corn-producing countries of 2014:
            client.get_top('regions', metric_id=860032, item_id=274, frequency_id=9, source_id=2,
                           start_date='2014-01-01', end_date='2014-12-31')

            # To get the United States' top 15 exports in the decade of 2010-2019:
            client.get_top('items', num_results=15, metric_id=20032, region_id=1215, frequency_id=9,
                           source_id=2, start_date='2010-01-01', end_date='2019-12-31')

        Parameters
        ----------
        entity_type : { 'items', 'regions' }
            The entity type to rank, all other selections being the same. Only items and regions
            are rankable at this time.
        num_results : integer, optional
            How many data series to rank. Top 5 by default.
        metric_id : integer
        item_id : integer
            Required if requesting top regions. Disallowed if requesting top items.
        region_id : integer
            Required if requesting top items. Disallowed if requesting top regions.
        partner_region_id : integer, optional
        frequency_id : integer
        source_id : integer
        start_date : string, optional
            If not provided, the cumulative value used for ranking will include data points as far
            back as the source provides.
        end_date : string, optional

        Returns
        -------
        list of dicts

            Example::

                [
                    {'metricId': 860032, 'itemId': 274, 'regionId': 1215, 'frequencyId': 9,
                     'sourceId': 2, 'value': 400, 'unitId': 14},
                    {'metricId': 860032, 'itemId': 274, 'regionId': 1215, 'frequencyId': 9,
                     'sourceId': 2, 'value': 395, 'unitId': 14},
                    {'metricId': 860032, 'itemId': 274, 'regionId': 1215, 'frequencyId': 9,
                     'sourceId': 2, 'value': 12, 'unitId': 14},
                ]

            Along with the series attributes, value and unit are also given for the total cumulative
            value the series are ranked by. You may then use the results to call
            :meth:`~.get_data_points` to get the individual time series points.
        """
        return lib.get_top(
            self.access_token, self.api_host, entity_type, num_results, **selection
        )

    def get_df(self,
               show_revisions=False,
               include_names=False,
               index_by_series=False):
        """Call :meth:`~.get_data_points` for each saved data series and return as a combined
        dataframe.

        Note you must have first called either :meth:`~.add_data_series` or
        :meth:`~.add_single_data_series` to save data series into the GroClient's data_series_list.
        You can inspect the client's saved list using :meth:`~.get_data_series_list`.

        Returns
        -------
        pandas.DataFrame
            The results to :meth:`~.get_data_points` for all the saved series, appended together
            into a single dataframe.
            See https://developers.gro-intelligence.com/data-point-definition.html
            If index_by_series is set, the dataframe is indexed by series.
            See https://developers.gro-intelligence.com/data-series-definition.html
        """
        while self._data_series_queue:
            data_series = self._data_series_queue.pop()
            if show_revisions:
                data_series["show_revisions"] = True
            self.add_points_to_df(
                None, data_series, self.get_data_points(**data_series)
            )

        if include_names and not self._data_frame.empty:
            def get_name(entity_type_id, entity_id):
                return self.lookup(ENTITY_KEY_TO_TYPE[entity_type_id], entity_id)['name']

            for entity_type_id in DATA_SERIES_UNIQUE_TYPES_ID + ['unit_id']:
                name_col = entity_type_id.replace('_id', '_name')
                self._data_frame[name_col] = self._data_frame[entity_type_id].apply(partial(get_name, entity_type_id))

        if index_by_series and not self._data_frame.empty:
            idx_columns = intersect(DATA_SERIES_UNIQUE_TYPES_ID, self._data_frame.columns)

            self._data_frame.set_index(idx_columns, inplace=True)
            self._data_frame.sort_index(inplace=True)

        return self._data_frame

    def async_get_df(self):
        self.batch_async_get_data_points(
            self._data_series_queue,
            output_list=self._data_frame,
            map_result=self.add_points_to_df,
        )
        return self._data_frame

    def add_points_to_df(self, index, data_series, data_points, *args):
        """Add the given datapoints to a pandas dataframe.

        Parameters:
        -----------
        index : unused
        data_series : dict
        data_points : list of dicts

        """

        tmp = pandas.DataFrame(data=[dict_unnest(point) for point in data_points])
        if tmp.empty:
            return
        # get_data_points response doesn't include the
        # source_id. We add it as a column, in case we have
        # several selections series which differ only by source id.
        tmp["source_id"] = data_series["source_id"]
        # tmp should always have end_date/start_date/reporting_date as columns if not empty
        tmp.end_date = pandas.to_datetime(tmp.end_date)
        tmp.start_date = pandas.to_datetime(tmp.start_date)
        tmp.reporting_date = pandas.to_datetime(tmp.reporting_date)

        if self._data_frame.empty:
            self._data_frame = tmp
        else:
            self._data_frame = pandas.concat([self._data_frame, tmp])

    def get_data_points(self, **selections):
        """Get all the data points for a given selection.

        https://developers.gro-intelligence.com/data-point-definition.html

        Example::

            client.get_data_points(**{'metric_id': 860032,
                                      'item_id': 274,
                                      'region_id': 1215,
                                      'frequency_id': 9,
                                      'source_id': 2,
                                      'start_date': '2017-01-01',
                                      'end_date': '2017-12-31',
                                      'unit_id': 15})

        Returns::

            [{  'start_date': '2017-01-01T00:00:00.000Z',
                'end_date': '2017-12-31T00:00:00.000Z',
                'value': 408913833.8019222, 'unit_id': 15,
                'reporting_date': None,
                'metric_id': 860032, 'item_id': 274, 'region_id': 1215,
                'partner_region_id': 0, 'frequency_id': 9, 'source_id': 2,
                'belongs_to': {
                    'metric_id': 860032,
                    'item_id': 274,
                    'region_id': 1215,
                    'frequency_id': 9,
                    'source_id': 2
                }
            }]

        Note: you can pass the output of :meth:`~.get_data_series` into :meth:`~.get_data_points`
        to check what series exist for some selections and then retrieve the data points for those
        series. See :sample:`quick_start.py` for an example of this.

        :meth:`~.get_data_points` also allows passing a list of ids for metric_id, item_id, and/or
        region_id to get multiple series in a single request. This can be faster if requesting many
        series.

        For example::

            client.get_data_points(**{'metric_id': 860032,
                                      'item_id': 274,
                                      'region_id': [1215,1216],
                                      'frequency_id': 9,
                                      'source_id': 2,
                                      'start_date': '2017-01-01',
                                      'end_date': '2017-12-31',
                                      'unit_id': 15})

        Returns::

            [{  'start_date': '2017-01-01T00:00:00.000Z',
                'end_date': '2017-12-31T00:00:00.000Z',
                'value': 408913833.8019222, 'unit_id': 15,
                'reporting_date': None,
                'metric_id': 860032, 'item_id': 274, 'region_id': 1215,
                'partner_region_id': 0, 'frequency_id': 9, 'source_id': 2,
                'belongs_to': {
                    'metric_id': 860032,
                    'item_id': 274,
                    'region_id': 1215,
                    'frequency_id': 9,
                    'source_id': 2
                }
            }, { 'start_date': '2017-01-01T00:00:00.000Z',
                 'end_date': '2017-12-31T00:00:00.000Z',
                 'value': 340614.19507563586, 'unit_id': 15,
                 'reporting_date': None,
                 'metric_id': 860032, 'item_id': 274, 'region_id': 1216,
                 'partner_region_id': 0, 'frequency_id': 9, 'source_id': 2,
                 'belongs_to': {
                    'metric_id': 860032,
                    'item_id': 274,
                    'region_id': 1216,
                    'frequency_id': 9,
                    'source_id': 2
                 }
            }]

        Parameters
        ----------
        metric_id : integer or list of integers
            How something is measured. e.g. "Export Value" or "Area Harvested"
        item_id : integer or list of integers
            What is being measured. e.g. "Corn" or "Rainfall"
        region_id : integer or list of integers
            Where something is being measured e.g. "United States Corn Belt" or "China"
        partner_region_id : integer or list of integers, optional
            partner_region refers to an interaction between two regions, like trade or
            transportation. For example, for an Export metric, the "region" would be the exporter
            and the "partner_region" would be the importer. For most series, this can be excluded
            or set to 0 ("World") by default.
        source_id : integer
        frequency_id : integer
        unit_id : integer, optional
        start_date : string, optional
            All points with end dates equal to or after this date
        end_date : string, optional
            All points with start dates equal to or before this date
        show_revisions : boolean, optional
            False by default, meaning only the latest value for each period. If true, will return
            all values for a given period, differentiated by the `reporting_date` field.
        insert_null : boolean, optional
            False by default. If True, will include a data point with a None value for each period
            that does not have data.
        at_time : string, optional
            Estimate what data would have been available via Gro at a given time in the past. See
            :sample:`at-time-query-examples.ipynb` for more details.
        include_historical : boolean, optional
            True by default, will include historical regions that are part of your selections

        Returns
        -------
        list of dicts

        """
        data_points = lib.get_data_points(
            self.access_token, self.api_host, **selections
        )
        # Apply unit conversion if a unit is specified
        if "unit_id" in selections:
            return list(
                map(
                    partial(self.convert_unit, target_unit_id=selections["unit_id"]),
                    data_points,
                )
            )
        # Return data points in input units if not unit is specified
        return data_points

    def GDH(self, gdh_selection, **optional_selections):
        """Wrapper for :meth:`~.get_data_points`. with alternative input and output style.

        The data series selection to retrieve is encoded in a
        'gdh_selection' string of the form
        <metric_id>-<item_id>-<region_id>-<partner_region_id>-<frequency_id>-<source_id>

        For example, client.GDH("860032-274-1231-0-9-14") will get the
        data points for Production of Corn in China from PS&D at an
        annual frequency, e.g.
        for csv_row in client.GDH("860032-274-1231-0-9-14"):
            print csv_row

        Parameters:
        ----------
        gdh_selection: string
        optional_selections: dict, optional
            accepts optional params from :meth:`~.get_data_points`.

        Returns:
        ------
        pandas.DataFrame

            The subset of the main DataFrame :meth:`~.get_df`. with the requested series,
            indexed by the names of the selections.

        """

        entity_ids = [int(x) for x in gdh_selection.split("-")]
        selection = zip_selections(entity_ids, **optional_selections)

        self.add_single_data_series(selection)
        try:
            df = self.get_df(include_names=True, index_by_series=True).loc[[tuple(entity_ids)], :]
            df.set_index([entity_type_id.replace('_id', '_name')
                          for entity_type_id in intersect(DATA_SERIES_UNIQUE_TYPES_ID,
                                                          df.index.names)],
                         inplace=True)
            return df
        except KeyError:
            self._logger.warning("GDH returned no data")
            return pandas.DataFrame()

    def get_data_series_list(self):
        """Inspect the current list of saved data series contained in the GroClient.

        For use with :meth:`~.get_df`. Add new data series to the list using
        :meth:`~.add_data_series` and :meth:`~.add_single_data_series`.

        Returns
        -------
        list of dicts
            A list of data_series objects, as returned by :meth:`~.get_data_series`.

        """
        return [dict(data_series_hash) for data_series_hash in self._data_series_list]

    def add_single_data_series(self, data_series):
        """Save a data series object to the GroClient's data_series_list.

        For use with :meth:`~.get_df`.

        Parameters
        ----------
        data_series : dict
            A single data_series object, as returned by :meth:`~.get_data_series` or
            :meth:`~.find_data_series`.
            See https://developers.gro-intelligence.com/data-series-definition.html

        Returns
        -------
        None

        """
        series_hash = frozenset(dict_unnest(data_series).items())
        if series_hash not in self._data_series_list:
            self._data_series_list.add(series_hash)
            # Add a copy of the data series, in case the original is modified
            self._data_series_queue.append(dict(data_series))
            self._logger.info("Added {}".format(data_series))
        else:
            self._logger.debug("Already added: {}".format(data_series))
        return

    def find_data_series(self, result_filter=None, **kwargs):
        """Find data series matching a combination of entities specified by
        name and yield them ranked by coverage.

        Example::

            client.find_data_series(item="Corn",
                                    metric="Futures Open Interest",
                                    region="United States of America")

        will yield a sequence of dictionaries of the form::

            { 'metric_id': 15610005, 'metric_name': 'Futures Open Interest',
              'item_id': 274, 'item_name': 'Corn',
              'region_id': 1215, 'region_name': 'United States',
              'frequency_id': 15, 'source_id': 81,
              'start_date': '1972-03-01T00:00:00.000Z', ...},
            { ... },  ...


        See https://developers.gro-intelligence.com/data-series-definition.html

        :code:`result_filter` can be used to filter entity searches. For example::

            client.find_data_series(item="vegetation",
                                    metric="vegetation indices",
                                    region="Central",
                                    result_filter=lambda r: ('region_id' not in r or
                                                             r['region_id'] == 10393))

        will only consider that particular region, and not the many other regions
        with the same name.

        This method uses :meth:`~.search`, :meth:`~.get_data_series`,
        :meth:`~.get_available_timefrequency` and  :meth:`~.rank_series_by_source`.


        Parameters
        ----------
        metric : string, optional
        item : string, optional
        region : string, optional
        partner_region : string, optional
        start_date : string, optional
            YYYY-MM-DD
        end_date : string, optional
            YYYY-MM-DD
        result_filter: function, optional
            function taking data series selection dict returning boolean

        Yields
        ------
        dict
           A sequence of data series matching the input selections

        See also
        --------
        :meth:`~.get_data_series`

        """
        results = []  # [[('item_id',1),('item_id',2),...],[('metric_id" 1),...],...]
        for kw in kwargs:
            if kwargs.get(kw) is None:
                continue
            id_key = "{}_id".format(kw)
            if id_key in ENTITY_KEY_TO_TYPE:
                type_results = []  # [('item_id',1),('item_id',2),...]
                for search_result in self.search(
                    ENTITY_KEY_TO_TYPE[id_key], kwargs[kw]
                )[: cfg.MAX_RESULT_COMBINATION_DEPTH]:
                    if result_filter is None or result_filter(
                        {id_key: search_result["id"]}
                    ):
                        type_results.append((id_key, search_result["id"]))
                results.append(type_results)
        # Rank by frequency and source, while preserving search ranking in
        # permutations of search results.
        ranking_groups = set()
        for comb in itertools.product(*results):
            for data_series in self.get_data_series(**dict(comb))[
                : cfg.MAX_SERIES_PER_COMB
            ]:
                self._logger.debug("Data series: {}".format(data_series))
                # remove time and frequency to rank them
                data_series.pop("start_date", None)
                data_series.pop("end_date", None)
                data_series.pop("frequency_id", None)
                data_series.pop("frequency_name", None)
                # remove source to rank them
                data_series.pop("source_id", None)
                data_series.pop("source_name", None)
                # metadata is not hashable
                data_series.pop("metadata", None)
                series_hash = frozenset(data_series.items())
                if series_hash not in ranking_groups:
                    ranking_groups.add(series_hash)
                    if kwargs.get("start_date"):
                        data_series["start_date"] = kwargs["start_date"]
                    if kwargs.get("end_date"):
                        data_series["end_date"] = kwargs["end_date"]
                    for tf in self.get_available_timefrequency(**data_series):
                        ds = dict(data_series)
                        ds["frequency_id"] = tf["frequency_id"]
                        for data_series in self.rank_series_by_source([ds]):
                            yield self.get_data_series(**data_series)[0]

    def add_data_series(self, **kwargs):
        """Adds the top result of :meth:`~.find_data_series` to the saved data series list.

        For use with :meth:`~.get_df`.

        Parameters
        ----------
        metric : string, optional
        item : string, optional
        region : string, optional
        partner_region : string, optional
        start_date : string, optional
            YYYY-MM-DD
        end_date : string, optional
            YYYY-MM-DD
        result_filter: function, optional
            function taking data series selection dict returning boolean

        Returns
        -------
        data_series object, as returned by :meth:`~.get_data_series`.
            The data_series that was added or None if none were found.

        See also
        --------
        :meth:`~.get_df`
        :meth:`~.add_single_data_series`
        :meth:`~.find_data_series`

        """
        for the_data_series in self.find_data_series(**kwargs):
            self.add_single_data_series(the_data_series)
            return the_data_series
        return

    ###
    # Discovery shortcuts
    ###
    def search_for_entity(self, entity_type, keywords):
        """Returns the first result of entity_type that matches the given keywords.

        Parameters
        ----------
        entity_type : { 'metrics', 'items', 'regions', 'sources' }
        keywords : string

        Returns
        ----------
        integer
            The id of the first search result

        """
        results = self.search(entity_type, keywords)
        for result in results:
            self._logger.debug(
                "First result, out of {} {}: {}".format(
                    len(results), entity_type, result["id"]
                )
            )
            return result["id"]

    def get_provinces(self, country_name):
        """Given the name of a country, find its provinces.

        Parameters
        ----------
        country_name : string

        Returns
        ----------
        list of dicts

            Example::

                [{
                    'id': 13100,
                    'contains': [139839, 139857, ...],
                    'name': 'Wisconsin',
                    'level': 4
                } , {
                    'id': 13101,
                    'contains': [139891, 139890, ...],
                    'name': 'Wyoming',
                    'level': 4
                }, ...]

            See output of :meth:`~.lookup`

        See Also
        --------
        :meth:`~.get_descendant_regions`

        """
        for region in self.search_and_lookup("regions", country_name):
            if region["level"] == lib.REGION_LEVELS["country"]:
                provinces = self.get_descendant_regions(
                    region["id"], lib.REGION_LEVELS["province"]
                )
                self._logger.debug(
                    "Provinces of {}: {}".format(country_name, provinces)
                )
                return provinces
        return None

    def get_names_for_selection(self, selection):
        """Convert a selection into entity names.

        Parameters:
        -----------
        data_series : dict
            A single data_series object, as returned by get_data_series() or find_data_series().
            See https://github.com/gro-intelligence/api-client/wiki/Data-Series-Definition

        Returns:
        --------
        list of pairs of strings
            [('item', 'Corn'), ('region', 'China') ...]

        """
        return [
            (
                entity_key.split("_")[0],
                self.lookup(ENTITY_KEY_TO_TYPE[entity_key], entity_id)["name"],
            )
            for entity_key, entity_id in selection.items()
        ]

    def convert_unit(self, point, target_unit_id):
        """Convert the data point from one unit to another unit.

        If original or target unit is non-convertible, throw an error.

        Parameters
        ----------
        point : dict
            { value: float, unit_id: integer, ... }
        target_unit_id : integer

        Returns
        -------
        dict

            Example ::

                { value: 14.2, unit_id: 4 }

            unit_id is changed to the target, and value is converted to use the
            new unit_id. Other properties are unchanged.

        """
        if point.get("unit_id") is None or point.get("unit_id") == target_unit_id:
            return point
        from_convert_factor = self.lookup("units", point["unit_id"]).get(
            "baseConvFactor"
        )
        if not from_convert_factor.get("factor"):
            raise Exception("unit_id {} is not convertible".format(point["unit_id"]))
        to_convert_factor = self.lookup("units", target_unit_id).get("baseConvFactor")
        if not to_convert_factor.get("factor"):
            raise Exception("unit_id {} is not convertible".format(target_unit_id))

        if point.get("value") is not None:
            point["value"] = lib.convert_value(point["value"], from_convert_factor, to_convert_factor)
        if point.get("metadata") is not None and point["metadata"].get("conf_interval") is not None:
            point["metadata"]["conf_interval"] = lib.convert_value(point["metadata"]["conf_interval"], from_convert_factor, to_convert_factor)
        point["unit_id"] = target_unit_id
        return point<|MERGE_RESOLUTION|>--- conflicted
+++ resolved
@@ -1,13 +1,5 @@
 from __future__ import print_function
-<<<<<<< HEAD
-from builtins import str
-from random import random
-import argparse
-from functools import partial
-import getpass
-=======
-import functools
->>>>>>> 01ec8865
+import functools import partial
 import itertools
 import time
 import json
