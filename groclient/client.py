from __future__ import print_function
from functools import partial
import itertools
import json
import os
import time

from typing import List, Union

# Python3 support
try:
    # Python3
    from urllib.parse import urlencode
except ImportError:
    # Python2
    from urllib import urlencode

from groclient import cfg, lib
from groclient.constants import (
    REGION_LEVELS,
    DATA_SERIES_UNIQUE_TYPES_ID,
    ENTITY_KEY_TO_TYPE,
)
from groclient.utils import intersect, zip_selections, dict_unnest, str_snake_to_camel
from groclient.lib import APIError

import pandas
from tornado import gen
from tornado.escape import json_decode
from tornado.httpclient import AsyncHTTPClient, HTTPRequest, HTTPError
from tornado.ioloop import IOLoop
from tornado.queues import Queue


class BatchError(APIError):
    """Replicate the APIError interface given a Tornado HTTPError."""

    def __init__(self, response, retry_count, url, params):
        self.response = response
        self.retry_count = retry_count
        self.url = url
        self.params = params
        self.status_code = (
            self.response.code if hasattr(self.response, "code") else None
        )
        try:
            json_content = json_decode(self.response.body)
            # 'error' should be something like 'Not Found' or 'Bad Request'
            self.message = json_content.get("error", "")
            # Some error responses give additional info.
            # For example, a 400 Bad Request might say "metricId is required"
            if "message" in json_content:
                self.message += ": {}".format(json_content["message"])
        except Exception:
            # If the error message can't be parsed, fall back to a generic "giving up" message.
            self.message = "Giving up on {} after {} {}: {}".format(
                self.url,
                self.retry_count,
                "retry" if self.retry_count == 1 else "retries",
                response,
            )


class GroClient(object):
    """API client with stateful authentication for lib functions and extra convenience methods."""

    def __init__(
        self,
        api_host=cfg.API_HOST,
        access_token=None,
        proxy_host=None,
        proxy_port=None,
        proxy_username=None,
        proxy_pass=None,
    ):
        """Construct a GroClient instance.

        Parameters
        ----------
        api_host : string, optional
            The API server hostname.
        access_token : string, optional
            Your Gro API authentication token. If not specified, the
            :code:`$GROAPI_TOKEN` environment variable is used. See
            :doc:`authentication`.
        proxy_host : string, optional
            If you're instantiating the GroClient behind a proxy, you'll need to
            provide the proxy_host to properly send requests using the groclient
            library.
        proxy_port : int, optional
            If you're instantiating the GroClient behind a proxy, you'll need to
            provide the proxy_port to properly send requests using the groclient
            library.
        proxy_username : string, optional
            If you're instantiating the GroClient behind a proxy, and your proxy
            requires a username and password, you'll need to provide the proxy_username.
        proxy_pass : string optional
            Password for your proxy username.

        Raises
        ------
            RuntimeError
                Raised when neither the :code:`access_token` parameter nor
                :code:`$GROAPI_TOKEN` environment variable are set.

        Examples
        --------
            >>> client = GroClient()  # token stored in $GROAPI_TOKEN

            >>> client = GroClient(access_token="your_token_here")

            # example useage when accessed via a proxy
            >>> client = GroClient(access_token="your_token_here", proxy_host="0.0.0.0", proxy_port=8080,
            proxy_username="user_name", proxy_pass="secret_password")
        """
        # Initialize early since they're referenced in the destructor and
        # access_token checking may cause constructor to exit early.
        self._async_http_client = None
        self._ioloop = None

        self._proxy_host = proxy_host
        self._proxy_port = proxy_port
        self._proxy_username = proxy_username
        self._proxy_pass = proxy_pass

        if access_token is None:
            access_token = os.environ.get("GROAPI_TOKEN")
            if access_token is None:
                raise RuntimeError(
                    "$GROAPI_TOKEN environment variable must be set when "
                    "GroClient is constructed without the access_token argument"
                )
        self.api_host = api_host
        self.access_token = access_token
        self._logger = lib.get_default_logger()
        self._data_series_list = set()  # all that have been added
        self._data_series_queue = []  # added but not loaded in data frame
        self._data_frame = pandas.DataFrame()
        try:
            # Each GroClient has its own IOLoop and AsyncHTTPClient.
            self._ioloop = IOLoop()
            # Note: force_instance is needed to disable Tornado's
            # pseudo-singleton AsyncHTTPClient caching behavior.
            if self._proxy_host and self._proxy_port:
                defaults_dict = {
                    "proxy_host": self._proxy_host,
                    "proxy_port": self._proxy_port,
                }
                if self._proxy_username and self._proxy_pass:
                    defaults_dict["proxy_username"] = self._proxy_username
                    defaults_dict["proxy_pass"] = self._proxy_pass
                AsyncHTTPClient.configure("tornado.curl_httpclient.CurlAsyncHTTPClient")
                self._async_http_client = AsyncHTTPClient(
                    force_instance=True, defaults=defaults_dict
                )
            else:
                self._async_http_client = AsyncHTTPClient(force_instance=True)
        except Exception as e:
            self._logger.warning(
                "Unable to initialize event loop, async methods disabled: {}".format(e)
            )

    def __del__(self):
        if self._async_http_client is not None:
            self._async_http_client.close()
        if self._ioloop is not None:
            self._ioloop.stop()
            self._ioloop.close()

    def get_logger(self):
        return self._logger

    @gen.coroutine
    def async_get_data(self, url, headers, params=None):
        base_log_record = dict(route=url, params=params)

        def log_request(start_time, retry_count, msg, status_code):
            elapsed_time = time.time() - start_time
            log_record = dict(base_log_record)
            log_record["elapsed_time_in_ms"] = 1000 * elapsed_time
            log_record["retry_count"] = retry_count
            log_record["status_code"] = status_code
            if status_code == 200:
                self._logger.debug(msg, extra=log_record)
            else:
                self._logger.warning(msg, extra=log_record)

        """General 'make api request' function.

        Assigns headers and builds in retries and logging.
        """
        self._logger.debug(url)

        # append version info
        headers.update(lib.get_version_info())

        # Initialize to -1 so first attempt will be retry 0
        retry_count = -1
        while retry_count <= cfg.MAX_RETRIES:
            retry_count += 1
            start_time = time.time()
            http_request = HTTPRequest(
                "{url}?{params}".format(url=url, params=urlencode(params)),
                method="GET",
                headers=headers,
                request_timeout=cfg.TIMEOUT,
                connect_timeout=cfg.TIMEOUT,
            )
            try:
                try:
                    response = yield self._async_http_client.fetch(http_request)
                    status_code = response.code
                except HTTPError as e:
                    # Catch non-200 codes that aren't errors
                    status_code = e.code if hasattr(e, "code") else None
                    if status_code in [204, 206]:
                        log_msg = {204: "No Content", 206: "Partial Content"}[
                            status_code
                        ]
                        response = e.response
                        log_request(start_time, retry_count, log_msg, status_code)
                        # Do not retry.
                    elif status_code == 301:
                        redirected_ids = json.loads(e.response.body.decode("utf-8"))[
                            "data"
                        ][0]
                        new_params = lib.redirect(params, redirected_ids)
                        log_request(
                            start_time,
                            retry_count,
                            "Redirecting {} to {}".format(params, new_params),
                            status_code,
                        )
                        params = new_params
                        continue  # retry
                    else:  # Otherwise, propagate to error handling
                        raise e
            except Exception as e:
                # HTTPError raised when there's a non-200 status code
                # socket.gaio error raised when there's a connection error
                response = e.response if hasattr(e, "response") else e
                status_code = e.code if hasattr(e, "code") else None
                error_msg = (
                    e.response.error
                    if (hasattr(e, "response") and hasattr(e.response, "error"))
                    else e
                )
                log_request(start_time, retry_count, error_msg, status_code)
                if status_code in [429, 500, 502, 503, 504]:
                    # First retry is immediate.
                    # After that, exponential backoff before retrying.
                    if retry_count > 0:
                        time.sleep(2**retry_count)
                    continue
                elif status_code in [400, 401, 402, 404]:
                    break  # Do not retry. Go right to raising an Exception.

            # Request was successful
            log_request(start_time, retry_count, "OK", status_code)
            raise gen.Return(
                json_decode(response.body) if hasattr(response, "body") else None
            )

        # Retries failed. Raise exception
        raise BatchError(response, retry_count, url, params)

    def batch_async_queue(self, func, batched_args, output_list, map_result):
        """Asynchronously call func.

        Parameters
        ----------
        func : function
            The function to be batched. Typically a Client method.
        batched_args : list of dicts
            Inputs
        output_list : any, optional
            A custom accumulator to use in map_result. For example: may pass in a non-empty list
            to append results to it, or may pass in a pandas dataframe, etc. By default, is a list
            of n 0s, where n is the length of batched_args.
        map_result : function, optional
            Function to apply changes to individual requests' responses before returning. Must
            return an accumulator, like a map() function.
            Takes 4 params:
            1. the index in batched_args
            2. the element from batched_args
            3. the result from that input
            4. `output_list`. The accumulator of all results

        """
        assert (
            type(batched_args) is list
        ), "Only argument to a batch async decorated function should be a \
            list of a list of the individual non-keyword arguments being \
            passed to the original function."

        # Wrap output_list in an object so it can be modified within inner functions' scope
        # In Python 3, can accomplish the same thing with `nonlocal` keyword.
        output_data = {}
        if output_list is None:
            output_data["result"] = [0] * len(batched_args)
        else:
            output_data["result"] = output_list

        if not map_result:
            # Default map_result function separates output by index of the query. For example:
            # batched_args: [exports of corn, exports of soybeans]
            # accumulator: [[corn datapoint, corn datapoint],
            #               [soybean data point, soybean data point]]
            def map_result(idx, query, response, accumulator):
                accumulator[idx] = response
                return accumulator

        q = Queue()

        @gen.coroutine
        def consumer():
            """Execute func on all items in queue asynchronously."""
            while q.qsize():
                try:
                    idx, item = q.get().result()
                    self._logger.debug("Doing work on {}".format(idx))
                    if type(item) is dict:
                        # Assume that dict types should be unpacked as kwargs
                        result = yield func(**item)
                    elif type(item) is list:
                        # Assume that list types should be unpacked as positional args
                        result = yield func(*item)
                    else:
                        result = yield func(item)
                    output_data["result"] = map_result(
                        idx, item, result, output_data["result"]
                    )
                    self._logger.debug("Done with {}".format(idx))
                    q.task_done()
                except Exception:
                    # Cease processing
                    # IOLoop raises "Operation timed out after None seconds"
                    self._ioloop.stop()
                    self._ioloop.close()

        def producer():
            """Immediately enqueue the whole batch of requests."""
            lasttime = time.time()
            for idx, item in enumerate(batched_args):
                q.put((idx, item))
            elapsed = time.time() - lasttime
            self._logger.info("Queued {} requests in {}".format(q.qsize(), elapsed))

        @gen.coroutine
        def main():
            # Start consumer without waiting (since it never finishes).
            for i in range(cfg.MAX_QUERIES_PER_SECOND):
                self._ioloop.spawn_callback(consumer)
            producer()  # Wait for producer to put all tasks.
            yield q.join()  # Wait for consumer to finish all tasks.

        self._ioloop.run_sync(main)
        return output_data["result"]

    # TODO: deprecate  the following  two methods, standardize  on one
    # approach with get_data_points and get_df
    @gen.coroutine
    def get_data_points_generator(self, **selection):
        headers = {"authorization": "Bearer " + self.access_token}
        url = "/".join(["https:", "", self.api_host, "v2/data"])
        params = lib.get_data_call_params(**selection)
        required_params = [
            str_snake_to_camel(type_id)
            for type_id in DATA_SERIES_UNIQUE_TYPES_ID
            if type_id != "partner_region_id"
        ]
        missing_params = list(required_params - params.keys())
        if len(missing_params):
            message = (
                "API request cannot be processed because {} not specified.".format(
                    missing_params[0] + " is"
                    if len(missing_params) == 1
                    else ", ".join(missing_params[:-1])
                    + " and "
                    + missing_params[-1]
                    + " are"
                )
            )
            self._logger.warning(message)
            raise ValueError(message)

        try:
            list_of_series_points = yield self.async_get_data(url, headers, params)
            include_historical = selection.get("include_historical", True)
            points = lib.list_of_series_to_single_series(
                list_of_series_points, False, include_historical
            )
            # Apply unit conversion if a unit is specified
            if "unit_id" in selection:
                raise gen.Return(
                    list(
                        map(
                            partial(
                                self.convert_unit, target_unit_id=selection["unit_id"]
                            ),
                            points,
                        )
                    )
                )

            raise gen.Return(points)
        except BatchError as b:
            raise gen.Return(b)

    def batch_async_get_data_points(
        self, batched_args, output_list=None, map_result=None
    ):
        """Make many :meth:`~get_data_points` requests asynchronously.

        Parameters
        ----------
        batched_args : list of dicts
            Each dict should be a `selections` object like would be passed to
            :meth:`~get_data_points`.

            Example::

                input_list = [
                    {'metric_id': 860032, 'item_id': 274, 'region_id': 1215, 'frequency_id': 9, 'source_id': 2},
                    {'metric_id': 860032, 'item_id': 270, 'region_id': 1215, 'frequency_id': 9, 'source_id': 2}
                ]

        output_list : any, optional
            A custom accumulator to use in map_result. For example: may pass in a non-empty list
            to append results to it, or may pass in a pandas dataframe, etc. By default, is a list
            of n 0s, where n is the length of batched_args.
        map_result : function, optional
            Function to apply changes to individual requests' responses before returning.
            Takes 4 params:
            1. the index in batched_args
            2. the element from batched_args
            3. the result from that input
            4. `output_list`. The accumulator of all results

            Example::

                output_list = []

                # Merge all responses into a single list
                def map_response(inputIndex, inputObject, response, output_list):
                    output_list += response
                    return output_list

                batch_output = client.batch_async_get_data_points(input_list,
                                                                  output_list=output_list,
                                                                  map_result=map_response)

        Returns
        -------
        any
            By default, returns a list of lists of data points. Likely either objects or lists of
            dictionaries. If using a custom map_result function, can return any type.

            Example of the default output format::

                [
                    [
                        {'metric_id': 1, 'item_id': 2, 'start_date': 2000-01-01, 'value': 41, ...},
                        {'metric_id': 1, 'item_id': 2, 'start_date': 2001-01-01, 'value': 39, ...},
                        {'metric_id': 1, 'item_id': 2, 'start_date': 2002-01-01, 'value': 50, ...},
                    ],
                    [
                        {'metric_id': 1, 'item_id': 6, 'start_date': 2000-01-01, 'value': 12, ...},
                        {'metric_id': 1, 'item_id': 6, 'start_date': 2001-01-01, 'value': 13, ...},
                        {'metric_id': 1, 'item_id': 6, 'start_date': 2002-01-01, 'value': 4, ...},
                    ],
                ]

        """
        return self.batch_async_queue(
            self.get_data_points_generator, batched_args, output_list, map_result
        )

    @gen.coroutine
    def async_rank_series_by_source(self, *selections_list):
        """Get all sources, in ranked order, for a given selection."""
        response = self.rank_series_by_source(selections_list)
        raise gen.Return(list(response))

    def batch_async_rank_series_by_source(
        self, batched_args, output_list=None, map_result=None
    ):
        """Perform multiple rank_series_by_source requests asynchronously.

        Parameters
        ----------
        batched_args : list of lists of dicts
            See :meth:`~.rank_series_by_source` `selections_list`. A list of those lists.

        """
        return self.batch_async_queue(
            self.async_rank_series_by_source, batched_args, output_list, map_result
        )

    def get_available(self, entity_type):
        """List the first 5000 available entities of the given type.

        Parameters
        ----------
        entity_type : {'metrics', 'items', 'regions'}

        Returns
        -------
        data : list of dicts

            Example::

                [ { 'id': 0, 'contains': [1, 2, 3], 'name': 'World', 'level': 1},
                  { 'id': 1, 'contains': [4, 5, 6], 'name': 'Asia', 'level': 2},
                ... ]

        """
        return lib.get_available(self.access_token, self.api_host, entity_type)

    def list_available(self, selected_entities):
        """List available entities given some selected entities.

        Given one or more selections, return entities combinations that have
        data for the given selections.

        Parameters
        ----------
        selected_entities : dict

            Example::

                { 'metric_id': 123, 'item_id': 456, 'source_id': 7 }

            Keys may include: metric_id, item_id, region_id, partner_region_id,
            source_id, frequency_id

        Returns
        -------
        list of dicts

            Example::

                [ { 'metric_id': 11078, 'metric_name': 'Export Value (currency)',
                    'item_id': 274, 'item_name': 'Corn',
                    'region_id': 1215, 'region_name': 'United States',
                    'source_id': 15, 'source_name': 'USDA GATS' },
                  { ... },
                ... ]

        """
        return lib.list_available(self.access_token, self.api_host, selected_entities)

    def lookup(self, entity_type, entity_ids):
        """Retrieve details about a given id or list of ids of type entity_type.

        https://developers.gro-intelligence.com/gro-ontology.html

        Parameters
        ----------
        entity_type : { 'metrics', 'items', 'regions', 'frequencies', 'sources', 'units' }
        entity_ids : int or list of ints

        Returns
        -------
        dict or dict of dicts
            A dict with entity details is returned if an integer is given for entity_ids.
            A dict of dicts with entity details, keyed by id, is returned if a list of integers is
            given for entity_ids.

            Example::

                { 'id': 274,
                  'contains': [779, 780, ...]
                  'name': 'Corn',
                  'definition': 'The seeds of the widely cultivated corn plant <i>Zea mays</i>,'
                                ' which is one of the world\'s most popular grains.' }

            Example::

                {   '274': {
                        'id': 274,
                        'contains': [779, 780, ...],
                        'belongsTo': [4138, 8830, ...],
                        'name': 'Corn',
                        'definition': 'The seeds of the widely cultivated corn plant'
                                      ' <i>Zea mays</i>, which is one of the world\'s most popular'
                                      ' grains.'
                    },
                    '270': {
                        'id': 270,
                        'contains': [1737, 7401, ...],
                        'belongsTo': [8830, 9053, ...],
                        'name': 'Soybeans',
                        'definition': 'The seeds and harvested crops of plants belonging to the'
                                      ' species <i>Glycine max</i> that are used in the production'
                                      ' of oil and both human and livestock consumption.'
                    }
                }

        """
        return lib.lookup(self.access_token, self.api_host, entity_type, entity_ids)

    def lookup_unit_abbreviation(self, unit_id):
        return self.lookup("units", unit_id)["abbreviation"]

    def get_allowed_units(self, metric_id, item_id=None):
        """Get a list of unit that can be used with the given metric (and
        optionally, item).

        Parameters
        ----------
        metric_id: int
        item_id: int, optional.


        Returns
        -------
        list of unit ids

        """
        return lib.get_allowed_units(
            self.access_token, self.api_host, metric_id, item_id
        )

    def get_data_series(self, **selection):
        """Get available data series for the given selections.

        https://developers.gro-intelligence.com/data-series-definition.html

        Parameters
        ----------
        metric_id : integer, optional
        item_id : integer, optional
        region_id : integer, optional
        partner_region_id : integer, optional
        source_id : integer, optional
        frequency_id : integer, optional

        Returns
        -------
        list of dicts

            Example::

                [{ 'metric_id': 2020032, 'metric_name': 'Seed Use',
                   'item_id': 274, 'item_name': 'Corn',
                   'region_id': 1215, 'region_name': 'United States',
                   'source_id': 24, 'source_name': 'USDA FEEDGRAINS',
                   'frequency_id': 7,
                   'start_date': '1975-03-01T00:00:00.000Z',
                   'end_date': '2018-05-31T00:00:00.000Z'
                 }, { ... }, ... ]

        """
        return lib.get_data_series(self.access_token, self.api_host, **selection)

    def stream_data_series(self, **selection):
        """Retrieve available data series for the given selections.
        Similar to :meth:`~.get_data_series`, but API will stream data in chunk of given size

        Parameters
        ----------
        chunk_size : integer, optional
            Number of data series to be returned in each chunk. Defaults to 10000
        metric_id : integer, optional
        item_id : integer, optional
        region_id : integer, optional
        partner_region_id : integer, optional
        source_id : integer, optional
        frequency_id : integer, optional

        Yields
        -------
        list of dicts

            Example::

                [{ 'metric_id': 2020032, 'metric_name': 'Seed Use',
                   'item_id': 274, 'item_name': 'Corn',
                   'region_id': 1215, 'region_name': 'United States',
                   'source_id': 24, 'source_name': 'USDA FEEDGRAINS',
                   'frequency_id': 7,
                   'start_date': '1975-03-01T00:00:00.000Z',
                   'end_date': '2018-05-31T00:00:00.000Z'
                 }, { ... }, ... ]

        """
        return lib.stream_data_series(
<<<<<<< HEAD
            self.access_token, self.api_host, **selection
        )

=======
            self.access_token, self.api_host, chunk_size, **selection
        )
>>>>>>> 4aee45c2

    def search(self, entity_type, search_terms):
        """Search for the given search term. Better matches appear first.

        Parameters
        ----------
        entity_type : { 'metrics', 'items', 'regions', 'sources' }
        search_terms : string

        Returns
        -------
        list of dicts

            Example::

                [{'id': 5604}, {'id': 10204}, {'id': 10210}, ....]

        """
        return lib.search(self.access_token, self.api_host, entity_type, search_terms)

    def search_and_lookup(self, entity_type, search_terms, num_results=10):
        """Search for the given search terms and look up their details.

        For each result, yield a dict of the entity and it's properties.

        Parameters
        ----------
        entity_type : { 'metrics', 'items', 'regions', 'sources' }
        search_terms : string
        num_results: int
            Maximum number of results to return. Defaults to 10.

        Yields
        ------
        dict
            Result from :meth:`~.search` passed to :meth:`~.lookup` to get additional details.

            Example::

                { 'id': 274,
                  'contains': [779, 780, ...],
                  'name': 'Corn',
                  'definition': 'The seeds of the widely cultivated...' }

            See output of :meth:`~.lookup`. Note that as with :meth:`~.search`, the first result is
            the best match for the given search term(s).

        """
        return lib.search_and_lookup(
            self.access_token, self.api_host, entity_type, search_terms, num_results
        )

    def lookup_belongs(self, entity_type, entity_id):
        """Look up details of entities containing the given entity.

        Parameters
        ----------
        entity_type : { 'metrics', 'items', 'regions' }
        entity_id : int

        Yields
        ------
        dict
            Result of :meth:`~.lookup` on each entity the given entity belongs to.

            For example: For the region 'United States', one yielded result will be for
            'North America.' The format of which matches the output of :meth:`~.lookup`::

                { 'id': 15,
                  'contains': [ 1008, 1009, 1012, 1215, ... ],
                  'name': 'North America',
                  'level': 2 }

        """
        return lib.lookup_belongs(
            self.access_token, self.api_host, entity_type, entity_id
        )

    def rank_series_by_source(self, selections_list):
        """Given a list of series selections, for each unique combination excluding source, expand
        to all available sources and return them in ranked order. The order corresponds to how well
        that source covers the selection (metrics, items, regions, and time range and frequency).

        Parameters
        ----------
        selections_list : list of dicts
            See the output of :meth:`~.get_data_series`.

        Yields
        ------
        dict
            The input selections_list, expanded out to each possible source, ordered by coverage.

        """
        return lib.rank_series_by_source(
            self.access_token, self.api_host, selections_list
        )

    def get_geo_centre(self, region_id):
        """Given a region ID, return the geographic centre in degrees lat/lon.

        Parameters
        ----------
        region_id : integer

        Returns
        -------
        list of dicts

            Example::

                [{'centre': [ 39.8333, -98.5855 ], 'regionId': 1215, 'regionName': 'United States'}]
        """
        return lib.get_geo_centre(self.access_token, self.api_host, region_id)

    def get_geojsons(self, region_id, descendant_level=None, zoom_level=7):
        """Given a region ID, return shape information in geojson, for the
        region and all its descendants at the given level (if specified).

        Parameters
        ----------
        region_id : integer
        descendant_level : integer, admin region level (2, 3, 4 or 5)
        zoom_level : integer, optional(allow 1-8)
            Valid if include_geojson equals True. If zoom level is specified and it is less than 6,
            simplified shapefile will be returned. Otherwise, detailed shapefile will be used by default.

        Returns
        -------
        list of dicts

            Example::

                [{  'centre': [ 39.8333, -98.5855 ],
                    'regionId': 1215,
                    'regionName': 'United States',
                    u'geojson': u'{"type":"GeometryCollection","geometries":[{"type":"MultiPolygon","coordinates":[[[[-155.651382446,20.1647224430001], ...]]]}]}'
                }]

        """
        return lib.get_geojsons(
            self.access_token, self.api_host, region_id, descendant_level, zoom_level
        )

    def get_geojson(self, region_id, zoom_level=7):
        """Given a region ID, return shape information in geojson.

        Parameters
        ----------
        region_id : integer
        zoom_level : integer, optional(allow 1-8)
            Valid if include_geojson equals True. If zoom level is specified and it is less than 6,
            simplified shapefile will be returned. Otherwise, detailed shapefile will be used by default.

        Returns
        -------
        a geojson object or None

            Example::

                { 'type': 'GeometryCollection',
                'geometries': [{'type': 'MultiPolygon',
                                'coordinates': [[[[-38.394, -4.225], ...]]]}, ...]}

        """
        return lib.get_geojson(self.access_token, self.api_host, region_id, zoom_level)

    def get_ancestor(
        self,
        entity_type,
        entity_id,
        distance=None,
        include_details=True,
        ancestor_level=None,
        include_historical=True,
    ):
        """Given an item, metric, or region, returns all its ancestors i.e.
        entities that "contain" in the given entity.

        The `distance` parameter controls how many levels of ancestor entities you want to be
        returned. Additionally, if you are getting the ancestors of a given region, you can
        specify the `ancestor_level`, which will return only the ancestors of the given
        `ancestor_level`. However, if both parameters are specified, `distance` takes precedence
        over `ancestor_level`.

        Parameters
        ----------
        entity_type : { 'metrics', 'items', 'regions' }
        entity_id : integer
        distance: integer, optional
            Return all entities that contain the entity_id at maximum distance. If provided along
            with `ancestor_level`, this will take precedence over `ancestor_level`.
            If not provided, get all ancestors.
        include_details : boolean, optional
            True by default. Will perform a lookup() on each ancestor to find name,
            definition, etc. If this option is set to False, only ids of ancestor
            entities will be returned, which makes execution significantly faster.
        ancestor_level : integer, optional
            The region level of interest. See REGION_LEVELS constant. This should only be specified
            if the `entity_type` is 'regions'. If provided along with `distance`, `distance` will
            take precedence. If not provided, and `distance` not provided, get all ancestors.
        include_historical : boolean, optional
            True by default. If False is specified, regions that only exist in historical data
            (e.g. the Soviet Union) will be excluded.

        Returns
        -------
        list of dicts

            Example::

                [{
                    'id': 134,
                    'name': 'Cattle hides, wet-salted',
                    'definition': 'Hides and skins of domesticated cattle-animals ...',
                } , {
                    'id': 382,
                    'name': 'Calf skins, wet-salted',
                    'definition': 'Wet-salted hides and skins of calves-animals of ...'
                }, ...]

            See output of :meth:`~.lookup`

        """
        return lib.get_ancestor(
            self.access_token,
            self.api_host,
            entity_type,
            entity_id,
            distance,
            include_details,
            ancestor_level,
            include_historical,
        )

    def get_descendant(
        self,
        entity_type,
        entity_id,
        distance=None,
        include_details=True,
        descendant_level=None,
        include_historical=True,
    ):
        """Given an item, metric or region, returns all its descendants i.e.
        entities that are "contained" in the given entity

        The `distance` parameter controls how many levels of child entities you want to be returned.
        Additionally, if you are getting the descendants of a given region, you can specify the
        `descendant_level`, which will return only the descendants of the given `descendant_level`.
        However, if both parameters are specified, `distance` takes precedence over
        `descendant_level`.

        Parameters
        ----------
        entity_type : { 'metrics', 'items', 'regions' }
        entity_id : integer
        distance: integer, optional
            Return all entities that contain the entity_id at maximum distance. If provided along
            with `descendant_level`, this will take precedence over `descendant_level`.
            If not provided, get all ancestors.
        include_details : boolean, optional
            True by default. Will perform a lookup() on each descendant  to find name,
            definition, etc. If this option is set to False, only ids of descendant
            entities will be returned, which makes execution significantly faster.
        descendant_level : integer, optional
            The region level of interest. See REGION_LEVELS constant. This should only be specified
            if the `entity_type` is 'regions'. If provided along with `distance`, `distance` will
            take precedence. If not provided, and `distance` not provided, get all descendants.
        include_historical : boolean, optional
            Only applicable to regions. True by default. If False is specified, regions that only exist in historical data
            (e.g. the Soviet Union) will be excluded.

        Returns
        -------
        list of dicts

            Example::

                [{
                    'id': 134,
                    'name': 'Cattle hides, wet-salted',
                    'definition': 'Hides and skins of domesticated cattle-animals ...',
                } , {
                    'id': 382,
                    'name': 'Calf skins, wet-salted',
                    'definition': 'Wet-salted hides and skins of calves-animals of ...'
                }, ...]

            See output of :meth:`~.lookup`

        """
        return lib.get_descendant(
            self.access_token,
            self.api_host,
            entity_type,
            entity_id,
            distance,
            include_details,
            descendant_level,
            include_historical,
        )

    def get_descendant_regions(
        self,
        region_id,
        descendant_level=None,
        include_historical=True,
        include_details=True,
        distance=None,
    ):
        """Look up details of all regions of the given level contained by a region.

        This functionality has been moved to :meth:`~.get_descendant`.
        """
        return lib.get_descendant(
            self.access_token,
            self.api_host,
            "regions",
            region_id,
            distance,
            include_details,
            descendant_level,
            include_historical,
        )

    def get_available_timefrequency(self, **selection):
        """Given a selection, return a list of frequencies and time ranges.
        The results are ordered by coverage-optimized ranking.

        Parameters
        ----------
        metric_id : integer, optional
        item_id : integer, optional
        region_id : integer, optional
        partner_region_id : integer, optional

        Returns
        -------
        list of dicts

            Example::

                 [{
                    'start_date': '2000-02-18T00:00:00.000Z',
                    'frequency_id': 3,
                    'end_date': '2020-03-12T00:00:00.000Z',
                    'name': '8-day'
                  }, {
                    'start_date': '2019-09-02T00:00:00.000Z',
                    'frequency_id': 1,
                    'end_date': '2020-03-09T00:00:00.000Z',
                    'name': u'daily'}, ... ]
        """
        return lib.get_available_timefrequency(
            self.access_token, self.api_host, **selection
        )

    def get_top(self, entity_type, num_results=5, **selection):
        """Find the data series with the highest cumulative value for the given time range.

        Examples::

            # To get FAO's top 5 corn-producing countries of all time:
            client.get_top('regions', metric_id=860032, item_id=274, frequency_id=9, source_id=2)

            # To get FAO's top 5 corn-producing countries of 2014:
            client.get_top('regions', metric_id=860032, item_id=274, frequency_id=9, source_id=2,
                           start_date='2014-01-01', end_date='2014-12-31')

            # To get the United States' top 15 exports in the decade of 2010-2019:
            client.get_top('items', num_results=15, metric_id=20032, region_id=1215, frequency_id=9,
                           source_id=2, start_date='2010-01-01', end_date='2019-12-31')

        Parameters
        ----------
        entity_type : { 'items', 'regions' }
            The entity type to rank, all other selections being the same. Only items and regions
            are rankable at this time.
        num_results : integer, optional
            How many data series to rank. Top 5 by default.
        metric_id : integer
        item_id : integer
            Required if requesting top regions. Disallowed if requesting top items.
        region_id : integer
            Required if requesting top items. Disallowed if requesting top regions.
        partner_region_id : integer, optional
        frequency_id : integer
        source_id : integer
        start_date : string, optional
            If not provided, the cumulative value used for ranking will include data points as far
            back as the source provides.
        end_date : string, optional

        Returns
        -------
        list of dicts

            Example::

                [
                    {'metricId': 860032, 'itemId': 274, 'regionId': 1215, 'frequencyId': 9,
                     'sourceId': 2, 'value': 400, 'unitId': 14},
                    {'metricId': 860032, 'itemId': 274, 'regionId': 1215, 'frequencyId': 9,
                     'sourceId': 2, 'value': 395, 'unitId': 14},
                    {'metricId': 860032, 'itemId': 274, 'regionId': 1215, 'frequencyId': 9,
                     'sourceId': 2, 'value': 12, 'unitId': 14},
                ]

            Along with the series attributes, value and unit are also given for the total cumulative
            value the series are ranked by. You may then use the results to call
            :meth:`~.get_data_points` to get the individual time series points.
        """
        return lib.get_top(
            self.access_token, self.api_host, entity_type, num_results, **selection
        )

    def get_df(
        self,
        reporting_history=False,
        complete_history=False,
        index_by_series=False,
        include_names=False,
        compress_format=False,
        async_mode=False,
        show_revisions=False,
    ):
        """Call :meth:`~.get_data_points` for each saved data series and return as a combined
        dataframe.

        Note you must have first called either :meth:`~.add_data_series` or
        :meth:`~.add_single_data_series` to save data series into the GroClient's data_series_list.
        You can inspect the client's saved list using :meth:`~.get_data_series_list`.

        Parameters
        ----------
            reporting_history : boolean, optional
                False by default. If true, will return all reporting history from the source.
            complete_history : boolean, optional
                False by default. If true, will return complete history of data points for the selection. This will include
                the reporting history from the source and revisions Gro has captured that may not have been released with an official reporting_date.
            index_by_series : boolean, optional
               If set, the dataframe is indexed by series. See https://developers.gro-intelligence.com/data-series-definition.html
            include_names : boolean, optional
               If set, the dataframe will have additional columns with names of entities.
               Note that this will increase the size of the dataframe by about 5x.
            compress_format: boolean, optional
               If set, each series will be compressed to a single column in the dataframe, with the end_date column
               set as the dataframe inde. All the entity names for each series will be
               placed in column headers.
               compress_format cannot be used simultaneously with reporting_history or complete_history
            async_mode: boolean, optional
                If set, it will make :meth:`~get_data_points` requests asynchronously.
                Note that when running in a Jupyter Ipython notebook with async_mode, you will need to use nest_asyncio module.
            show_revisions(deprecating) : boolean, optional
                This parameter has been renamed as reporting_history.
        Returns
        -------
        pandas.DataFrame
            The results to :meth:`~.get_data_points` for all the saved series, appended together
            into a single dataframe.
            See https://developers.gro-intelligence.com/data-point-definition.html
        """

        assert not (
            compress_format
            and (reporting_history or show_revisions or complete_history)
        ), "compress_format cannot be used simultaneously with reporting_history or complete_history"

        data_series_list = []
        while self._data_series_queue:
            data_series = self._data_series_queue.pop()
            if reporting_history or show_revisions:
                data_series["reporting_history"] = True
            if complete_history:
                data_series["complete_history"] = True
            if async_mode:
                data_series_list.append(data_series)
            else:
                self.add_points_to_df(
                    None, data_series, self.get_data_points(**data_series)
                )

        if async_mode:
            self.batch_async_get_data_points(
                data_series_list,
                output_list=self._data_frame,
                map_result=self.add_points_to_df,
            )

        if compress_format:
            include_names = True

        if self._data_frame.empty:
            return self._data_frame

        if include_names:
            name_cols = []
            for entity_type_id in DATA_SERIES_UNIQUE_TYPES_ID + ["unit_id"]:
                name_col = entity_type_id.replace("_id", "_name")
                name_cols.append(name_col)
                entity_dict = self.lookup(
                    ENTITY_KEY_TO_TYPE[entity_type_id],
                    self._data_frame[entity_type_id].unique(),
                )
                self._data_frame[name_col] = self._data_frame[entity_type_id].apply(
                    lambda entity_id: entity_dict.get(str(entity_id))["name"]
                )

            if compress_format:
                return self._data_frame.pivot_table(
                    index="end_date", values="value", columns=name_cols
                )

        if index_by_series:
            idx_columns = intersect(
                DATA_SERIES_UNIQUE_TYPES_ID, self._data_frame.columns
            )

            self._data_frame.set_index(idx_columns, inplace=True)
            self._data_frame.sort_index(inplace=True)

        return self._data_frame

    def async_get_df(
        self,
        reporting_history=False,
        complete_history=False,
        index_by_series=False,
        include_names=False,
        compress_format=False,
        show_revisions=False,
    ):
        return self.get_df(
            reporting_history,
            complete_history,
            index_by_series,
            include_names,
            compress_format,
            True,
            show_revisions,
        )

    def add_points_to_df(self, index, data_series, data_points, *args):
        """Add the given datapoints to a pandas dataframe.

        Parameters:
        -----------
        index : unused
        data_series : dict
        data_points : list of dicts

        """

        tmp = pandas.DataFrame(data=[dict_unnest(point) for point in data_points])
        if tmp.empty:
            return
        # get_data_points response doesn't include the
        # source_id. We add it as a column, in case we have
        # several selections series which differ only by source id.
        tmp["source_id"] = data_series["source_id"]
        # tmp should always have end_date/start_date/reporting_date/available_date as columns if not empty
        tmp.end_date = pandas.to_datetime(tmp.end_date)
        tmp.start_date = pandas.to_datetime(tmp.start_date)
        tmp.reporting_date = pandas.to_datetime(tmp.reporting_date)
        if "available_date" in tmp.columns:
            tmp.available_date = pandas.to_datetime(tmp.available_date)

        if self._data_frame.empty:
            self._data_frame = tmp
        else:
            self._data_frame = pandas.concat([self._data_frame, tmp])

    def get_data_points(self, **selections):
        """Get all the data points for a given selection.

        https://developers.gro-intelligence.com/data-point-definition.html

        Example::

            client.get_data_points(**{'metric_id': 860032,
                                      'item_id': 274,
                                      'region_id': 1215,
                                      'frequency_id': 9,
                                      'source_id': 2,
                                      'start_date': '2017-01-01',
                                      'end_date': '2017-12-31',
                                      'unit_id': 15})

        Returns::

            [{  'start_date': '2017-01-01T00:00:00.000Z',
                'end_date': '2017-12-31T00:00:00.000Z',
                'value': 408913833.8019222, 'unit_id': 15,
                'reporting_date': None,
                'metric_id': 860032, 'item_id': 274, 'region_id': 1215,
                'partner_region_id': 0, 'frequency_id': 9, 'source_id': 2,
                'belongs_to': {
                    'metric_id': 860032,
                    'item_id': 274,
                    'region_id': 1215,
                    'frequency_id': 9,
                    'source_id': 2
                }
            }]

        Note: you can pass the output of :meth:`~.get_data_series` into :meth:`~.get_data_points`
        to check what series exist for some selections and then retrieve the data points for those
        series. See :sample:`quick_start.py` for an example of this.

        :meth:`~.get_data_points` also allows passing a list of ids for metric_id, item_id, and/or
        region_id to get multiple series in a single request. This can be faster if requesting many
        series.

        For example::

            client.get_data_points(**{'metric_id': 860032,
                                      'item_id': 274,
                                      'region_id': [1215,1216],
                                      'frequency_id': 9,
                                      'source_id': 2,
                                      'start_date': '2017-01-01',
                                      'end_date': '2017-12-31',
                                      'unit_id': 15})

        Returns::

            [{  'start_date': '2017-01-01T00:00:00.000Z',
                'end_date': '2017-12-31T00:00:00.000Z',
                'value': 408913833.8019222, 'unit_id': 15,
                'reporting_date': None,
                'metric_id': 860032, 'item_id': 274, 'region_id': 1215,
                'partner_region_id': 0, 'frequency_id': 9, 'source_id': 2,
                'belongs_to': {
                    'metric_id': 860032,
                    'item_id': 274,
                    'region_id': 1215,
                    'frequency_id': 9,
                    'source_id': 2
                }
            }, { 'start_date': '2017-01-01T00:00:00.000Z',
                 'end_date': '2017-12-31T00:00:00.000Z',
                 'value': 340614.19507563586, 'unit_id': 15,
                 'reporting_date': None,
                 'metric_id': 860032, 'item_id': 274, 'region_id': 1216,
                 'partner_region_id': 0, 'frequency_id': 9, 'source_id': 2,
                 'belongs_to': {
                    'metric_id': 860032,
                    'item_id': 274,
                    'region_id': 1216,
                    'frequency_id': 9,
                    'source_id': 2
                 }
            }]

        Parameters
        ----------
        metric_id : integer or list of integers
            How something is measured. e.g. "Export Value" or "Area Harvested"
        item_id : integer or list of integers
            What is being measured. e.g. "Corn" or "Rainfall"
        region_id : integer or list of integers
            Where something is being measured e.g. "United States Corn Belt" or "China"
        partner_region_id : integer or list of integers, optional
            partner_region refers to an interaction between two regions, like trade or
            transportation. For example, for an Export metric, the "region" would be the exporter
            and the "partner_region" would be the importer. For most series, this can be excluded
            or set to 0 ("World") by default.
        source_id : integer
        frequency_id : integer
        unit_id : integer, optional
        start_date : string, optional
            All points with end dates equal to or after this date
        end_date : string, optional
            All points with start dates equal to or before this date
        reporting_history : boolean, optional
            False by default. If true, will return all reporting history from the source.
        complete_history : boolean, optional
            False by default. If true, will return complete history of data points for the selection. This will include
            the reporting history from the source and revisions Gro has captured that may not have been released with an official reporting_date.
        insert_null : boolean, optional
            False by default. If True, will include a data point with a None value for each period
            that does not have data.
        at_time : string, optional
            Estimate what data would have been available via Gro at a given time in the past. See
            :sample:`at-time-query-examples.ipynb` for more details.
        include_historical : boolean, optional
            True by default, will include historical regions that are part of your selections
        available_since : string, optional
            Fetch points since last data retrieval where available date is equal to or after this date
        show_metadata : bool, optional
            False by default. If True, include metadata for each datapoint within the response.

        Returns
        -------
        list of dicts

        """
        data_points = lib.get_data_points(
            self.access_token, self.api_host, **selections
        )
        # Apply unit conversion if a unit is specified
        if "unit_id" in selections:
            return list(
                map(
                    partial(self.convert_unit, target_unit_id=selections["unit_id"]),
                    data_points,
                )
            )
        # Return data points in input units if not unit is specified
        return data_points

    def GDH(self, gdh_selection, **optional_selections):
        """Wrapper for :meth:`~.get_data_points`. with alternative input and output style.

        The data series selection to retrieve is encoded in a
        'gdh_selection' string of the form
        <metric_id>-<item_id>-<region_id>-<partner_region_id>-<frequency_id>-<source_id>

        For example, client.GDH("860032-274-1231-0-9-14") will get the
        data points for Production of Corn in China from PS&D at an
        annual frequency, e.g.
        for csv_row in client.GDH("860032-274-1231-0-9-14"):
            print csv_row

        Parameters:
        ----------
        gdh_selection: string
        optional_selections: dict, optional
            accepts optional params from :meth:`~.get_data_points`.

        Returns:
        ------
        pandas.DataFrame

            The subset of the main DataFrame :meth:`~.get_df`. with the requested series,
            indexed by the names of the selections.

        """

        entity_ids = [int(x) for x in gdh_selection.split("-")]
        selection = zip_selections(entity_ids, **optional_selections)

        self.add_single_data_series(selection)
        try:
            df = self.get_df(index_by_series=True, include_names=True).loc[
                [tuple(entity_ids)], :
            ]
            df.set_index(
                [
                    entity_type_id.replace("_id", "_name")
                    for entity_type_id in intersect(
                        DATA_SERIES_UNIQUE_TYPES_ID, df.index.names
                    )
                ],
                inplace=True,
            )
            return df
        except KeyError:
            self._logger.warning("GDH returned no data")
            return pandas.DataFrame()

    def get_data_series_list(self):
        """Inspect the current list of saved data series contained in the GroClient.

        For use with :meth:`~.get_df`. Add new data series to the list using
        :meth:`~.add_data_series` and :meth:`~.add_single_data_series`.

        Returns
        -------
        list of dicts
            A list of data_series objects, as returned by :meth:`~.get_data_series`.

        """
        return [dict(data_series_hash) for data_series_hash in self._data_series_list]

    def add_single_data_series(self, data_series):
        """Save a data series object to the GroClient's data_series_list.

        For use with :meth:`~.get_df`.

        Parameters
        ----------
        data_series : dict
            A single data_series object, as returned by :meth:`~.get_data_series` or
            :meth:`~.find_data_series`.
            See https://developers.gro-intelligence.com/data-series-definition.html

        Returns
        -------
        None

        """
        series_hash = frozenset(dict_unnest(data_series).items())
        if series_hash not in self._data_series_list:
            self._data_series_list.add(series_hash)
            # Add a copy of the data series, in case the original is modified
            self._data_series_queue.append(dict(data_series))
            self._logger.info("Added {}".format(data_series))
        else:
            self._logger.debug("Already added: {}".format(data_series))
        return

    def find_data_series(self, result_filter=None, **kwargs):
        """Find data series matching a combination of entities specified by
        name and yield them ranked by coverage.

        Example::

            client.find_data_series(item="Corn",
                                    metric="Futures Open Interest",
                                    region="United States of America")

        will yield a sequence of dictionaries of the form::

            { 'metric_id': 15610005, 'metric_name': 'Futures Open Interest',
              'item_id': 274, 'item_name': 'Corn',
              'region_id': 1215, 'region_name': 'United States',
              'frequency_id': 15, 'source_id': 81,
              'start_date': '1972-03-01T00:00:00.000Z', ...},
            { ... },  ...


        See https://developers.gro-intelligence.com/data-series-definition.html

        :code:`result_filter` can be used to filter entity searches. For example::

            client.find_data_series(item="vegetation",
                                    metric="vegetation indices",
                                    region="Central",
                                    result_filter=lambda r: ('region_id' not in r or
                                                             r['region_id'] == 10393))

        will only consider that particular region, and not the many other regions
        with the same name.

        This method uses :meth:`~.search`, :meth:`~.get_data_series`,
        :meth:`~.get_available_timefrequency` and  :meth:`~.rank_series_by_source`.


        Parameters
        ----------
        metric : string, optional
        item : string, optional
        region : string, optional
        partner_region : string, optional
        start_date : string, optional
            YYYY-MM-DD
        end_date : string, optional
            YYYY-MM-DD
        result_filter: function, optional
            function taking data series selection dict returning boolean

        Yields
        ------
        dict
           A sequence of data series matching the input selections

        See also
        --------
        :meth:`~.get_data_series`

        """
        results = []  # [[('item_id',1),('item_id',2),...],[('metric_id" 1),...],...]
        for kw in kwargs:
            if kwargs.get(kw) is None:
                continue
            id_key = "{}_id".format(kw)
            if id_key in ENTITY_KEY_TO_TYPE:
                type_results = []  # [('item_id',1),('item_id',2),...]
                for search_result in self.search(
                    ENTITY_KEY_TO_TYPE[id_key], kwargs[kw]
                )[: cfg.MAX_RESULT_COMBINATION_DEPTH]:
                    if result_filter is None or result_filter(
                        {id_key: search_result["id"]}
                    ):
                        type_results.append((id_key, search_result["id"]))
                results.append(type_results)
        # Rank by frequency and source, while preserving search ranking in
        # permutations of search results.
        ranking_groups = set()
        for comb in itertools.product(*results):
            for data_series in self.get_data_series(**dict(comb))[
                : cfg.MAX_SERIES_PER_COMB
            ]:
                self._logger.debug("Data series: {}".format(data_series))
                # remove time and frequency to rank them
                data_series.pop("start_date", None)
                data_series.pop("end_date", None)
                data_series.pop("frequency_id", None)
                data_series.pop("frequency_name", None)
                # remove source to rank them
                data_series.pop("source_id", None)
                data_series.pop("source_name", None)
                # metadata is not hashable
                data_series.pop("metadata", None)
                # estimated data count is not hashable
                data_series.pop("data_count_estimate", None)
                series_hash = frozenset(data_series.items())
                if series_hash not in ranking_groups:
                    ranking_groups.add(series_hash)
                    if kwargs.get("start_date"):
                        data_series["start_date"] = kwargs["start_date"]
                    if kwargs.get("end_date"):
                        data_series["end_date"] = kwargs["end_date"]
                    for tf in self.get_available_timefrequency(**data_series):
                        ds = dict(data_series)
                        ds["frequency_id"] = tf["frequency_id"]
                        for data_series in self.rank_series_by_source([ds]):
                            yield self.get_data_series(**data_series)[0]

    def add_data_series(self, **kwargs):
        """Adds the top result of :meth:`~.find_data_series` to the saved data series list.

        For use with :meth:`~.get_df`.

        Parameters
        ----------
        metric : string, optional
        item : string, optional
        region : string, optional
        partner_region : string, optional
        start_date : string, optional
            YYYY-MM-DD
        end_date : string, optional
            YYYY-MM-DD
        result_filter: function, optional
            function taking data series selection dict returning boolean

        Returns
        -------
        data_series object, as returned by :meth:`~.get_data_series`.
            The data_series that was added or None if none were found.

        See also
        --------
        :meth:`~.get_df`
        :meth:`~.add_single_data_series`
        :meth:`~.find_data_series`

        """
        for the_data_series in self.find_data_series(**kwargs):
            self.add_single_data_series(the_data_series)
            return the_data_series
        return

    ###
    # Discovery shortcuts
    ###
    def search_for_entity(self, entity_type, keywords):
        """Returns the first result of entity_type that matches the given keywords.

        Parameters
        ----------
        entity_type : { 'metrics', 'items', 'regions', 'sources' }
        keywords : string

        Returns
        ----------
        integer
            The id of the first search result

        """
        results = self.search(entity_type, keywords)
        for result in results:
            self._logger.debug(
                "First result, out of {} {}: {}".format(
                    len(results), entity_type, result["id"]
                )
            )
            return result["id"]

    def get_provinces(self, country_name):
        """Given the name of a country, find its provinces.

        Parameters
        ----------
        country_name : string

        Returns
        ----------
        list of dicts

            Example::

                [{
                    'id': 13100,
                    'contains': [139839, 139857, ...],
                    'name': 'Wisconsin',
                    'level': 4
                } , {
                    'id': 13101,
                    'contains': [139891, 139890, ...],
                    'name': 'Wyoming',
                    'level': 4
                }, ...]

            See output of :meth:`~.lookup`

        See Also
        --------
        :meth:`~.get_descendant_regions`

        """
        for region in self.search_and_lookup("regions", country_name):
            if region["level"] == lib.REGION_LEVELS["country"]:
                provinces = self.get_descendant(
                    "regions",
                    region["id"],
                    descendant_level=lib.REGION_LEVELS["province"],
                )
                self._logger.debug(
                    "Provinces of {}: {}".format(country_name, provinces)
                )
                return provinces
        return None

    def get_names_for_selection(self, selection):
        """Convert a selection into entity names.

        Parameters:
        -----------
        data_series : dict
            A single data_series object, as returned by get_data_series() or find_data_series().
            See https://github.com/gro-intelligence/api-client/wiki/Data-Series-Definition

        Returns:
        --------
        list of pairs of strings
            [('item', 'Corn'), ('region', 'China') ...]

        """
        return [
            (
                entity_key.split("_")[0],
                self.lookup(ENTITY_KEY_TO_TYPE[entity_key], entity_id)["name"],
            )
            for entity_key, entity_id in selection.items()
        ]

    def convert_unit(self, point, target_unit_id):
        """Convert the data point from one unit to another unit.

        If original or target unit is non-convertible, throw an error.

        Parameters
        ----------
        point : dict
            { value: float, unit_id: integer, ... }
        target_unit_id : integer

        Returns
        -------
        dict

            Example ::

                { value: 14.2, unit_id: 4 }

            unit_id is changed to the target, and value is converted to use the
            new unit_id. Other properties are unchanged.

        """
        if point.get("unit_id") is None or point.get("unit_id") == target_unit_id:
            return point
        from_convert_factor = self.lookup("units", point["unit_id"]).get(
            "baseConvFactor"
        )
        if not from_convert_factor.get("factor"):
            raise Exception("unit_id {} is not convertible".format(point["unit_id"]))
        to_convert_factor = self.lookup("units", target_unit_id).get("baseConvFactor")
        if not to_convert_factor.get("factor"):
            raise Exception("unit_id {} is not convertible".format(target_unit_id))

        if point.get("value") is not None:
            point["value"] = lib.convert_value(
                point["value"], from_convert_factor, to_convert_factor
            )
        if (
            point.get("metadata") is not None
            and point["metadata"].get("conf_interval") is not None
        ):
            point["metadata"]["conf_interval"] = lib.convert_value(
                point["metadata"]["conf_interval"],
                from_convert_factor,
                to_convert_factor,
            )
        point["unit_id"] = target_unit_id
        return point

    def get_area_weighting_series_names(self):
        """Returns a list of valid series names that can be used to
            form the inputs of :meth:`~.get_area_weighted_series`.

        Returns
        -------
        list of strings

            Example::
                [   "CPC_max_temp_daily",
                    "CPC_min_temp_daily",
                    "ET_PET_monthly",
                    "GDI_daily",
                    ...
                ]
        """
        return lib.get_area_weighting_series_names(self.access_token, self.api_host)

    def get_area_weighting_weight_names(self):
        """Returns a list of valid weight names that can be used to
            form the inputs of :meth:`~.get_area_weighted_series`.

        Returns
        -------
        list of strings

            Example::
                [   "2008 RMA Corn Area Indemnified (Acres)",
                    "2008 RMA Corn Drought Indemnity Paid to Producer (USD)",
                    ...
                ]
        """
        return lib.get_area_weighting_weight_names(self.access_token, self.api_host)

    def get_area_weighted_series(
        self,
        series_name: str,
        weight_names: List[str],
        region_id: Union[int, List[int]],
        method: str = "sum",
        latest_date_only: bool = False,
    ):
        """Compute weighted average on selected series with the given weights.

        Returns a dictionary mapping dates to weighted values.

        Parameters
        ----------
        series_name: str
            Should be a tag identifying the desired Gro data series. e.g. 'NDVI_8day'
            For getting the full list of valid series names, please call :meth:`~.get_area_weighting_series_names`
        weight_names: list of strs
            List of weight names that will be used to weight the provided series. e.g. ['Barley (ha)', 'Corn (ha)']
            For getting the full list of valid weight names, please call :meth:`~.get_area_weighting_weight_names`
        region_id: integer or list of integers
            The region or regions for which the weighted series will be computed
            Supported region levels are (1, 2, 3, 4, 5, 8)
        method: str, optional
            'sum' by default. Multi-crop weights can be calculated with either 'sum' or 'normalize' method.
        latest_date_only: bool, optional
            False by default. If True, will return a single key-value pair where the key is the latested date.
            e.g. {'2000-03-12': 0.221}

        Returns
        -------
        dict

            Example::
                {'2000-02-25': 0.217, '2000-03-04': 0.217, '2000-03-12': 0.221, ...}
        """
        return lib.get_area_weighted_series(
            self.access_token,
            self.api_host,
            series_name,
            weight_names,
            region_id,
            method,
            latest_date_only,
        )

    def reverse_geocode_points(self, points: list):
        """
        Takes a list of lat/long pairs and return a list of corresponding Gro regions

        Parameters
        ----------
        points: list[list[float]]
        The list of points we want to reverse geocode. Each point is a list containing the latitude and longitude
        Example: `[[33.4484, -112.0740], [42.3314, -83.0458], [-8.8742, 125.7275]]`

        Returns
        -------
        A list of Python dictionaries, where each dictionary contains details for one of the passed points. The order is the same as the order of the passed points:
        ```
        [{'latitude': 33.4484,
          'longitude': -112.074,
          'l5_id': 136859,
          'l5_name': 'Maricopa',
          'l4_id': 13053,
          'l4_name': 'Arizona',
          'l3_id': 1215,
          'l3_name': 'United States'},
         ...,
         {'latitude': -8.8742,
          'longitude': 125.7275,
          'l5_id': 134452,
          'l5_name': 'Turiscai',
          'l4_id': 12774,
          'l4_name': 'Manufahi',
          'l3_id': 1199,
          'l3_name': 'East Timor'}]
        ```
        """
        return lib.reverse_geocode_points(self.access_token, self.api_host, points)<|MERGE_RESOLUTION|>--- conflicted
+++ resolved
@@ -686,14 +686,9 @@
 
         """
         return lib.stream_data_series(
-<<<<<<< HEAD
             self.access_token, self.api_host, **selection
         )
 
-=======
-            self.access_token, self.api_host, chunk_size, **selection
-        )
->>>>>>> 4aee45c2
 
     def search(self, entity_type, search_terms):
         """Search for the given search term. Better matches appear first.
