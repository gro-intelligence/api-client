--- conflicted
+++ resolved
@@ -48,11 +48,7 @@
     log_record['retry_count'] = retry_count
     log_record['status_code'] = data.status_code
     if data.status_code == 200:
-<<<<<<< HEAD
-      logger.info(log_record)
-=======
-      logger.debug('OK', extra=log_record)
->>>>>>> dd7f20d1
+      logger.info('OK', extra=log_record)
       return data
     retry_count += 1
     log_record['tag'] = 'failed_gro_api_request'
